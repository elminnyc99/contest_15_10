--- conflicted
+++ resolved
@@ -2,7 +2,6 @@
 pragma solidity 0.8.26;
 
 import "./interfaces/IAlchemistV3.sol";
-<<<<<<< HEAD
 import {ITokenAdapter} from "./interfaces/ITokenAdapter.sol";
 import {ITransmuter} from "./interfaces/ITransmuter.sol";
 import {IAlchemistV3Position} from "./interfaces/IAlchemistV3Position.sol";
@@ -11,22 +10,11 @@
 import "./libraries/PositionDecay.sol";
 import {TokenUtils} from "./libraries/TokenUtils.sol";
 import {SafeCast} from "./libraries/SafeCast.sol";
-=======
-import "./interfaces/ITokenAdapter.sol";
-import "./interfaces/ITransmuter.sol";
-import "./interfaces/IAlchemistV3Position.sol";
-import "./libraries/TokenUtils.sol";
-import "./libraries/SafeCast.sol";
-import "./libraries/PositionDecay.sol";
-
->>>>>>> 1cb80412
 import {Initializable} from "../lib/openzeppelin-contracts-upgradeable/contracts/proxy/utils/Initializable.sol";
 import {IERC721} from "@openzeppelin/contracts/token/ERC721/IERC721.sol";
 import {Unauthorized, IllegalArgument, IllegalState, MissingInputData} from "./base/Errors.sol";
 import {IERC20} from "../lib/openzeppelin-contracts/contracts/token/ERC20/IERC20.sol";
 import {IPriceFeedAdapter} from "./adapters/ETHUSDPriceFeedAdapter.sol";
-
-import {console} from "../../lib/forge-std/src/console.sol";
 
 /// @title  AlchemistV3
 /// @author Alchemix Finance
@@ -87,9 +75,6 @@
 
     /// @inheritdoc IAlchemistV3State
     uint256 public scaledDebt;
-    
-    /// @inheritdoc IAlchemistV3State
-    uint256 public debtScalingWeight;
 
     /// @inheritdoc IAlchemistV3State
     uint256 public totalSyntheticsIssued;
@@ -132,6 +117,8 @@
 
     /// @inheritdoc IAlchemistV3State
     mapping(address => bool) public guardians;
+
+    uint256 private _debtScalingWeight;
 
     uint256 private _earmarkWeight;
 
@@ -186,7 +173,7 @@
         liquidatorFee = params.liquidatorFee;
         lastEarmarkBlock = block.number;
         lastRedemptionBlock = block.number;
-        debtScalingWeight = DEBT_SCALING_FACTOR;
+        _debtScalingWeight = DEBT_SCALING_FACTOR;
     }
 
     /// @notice Emitted when a new Position NFT is minted.
@@ -487,10 +474,6 @@
         // Update the recipient's debt.
         _subDebt(recipientId, credit);
 
-        uint256 scaledAmount = credit * DEBT_SCALING_FACTOR / debtScalingWeight;
-        _accounts[recipientId].scaledDebt -= scaledAmount;
-        scaledDebt -= scaledAmount;
-
         totalSyntheticsIssued -= credit;
 
         emit Burn(msg.sender, credit, recipientId);
@@ -520,10 +503,6 @@
         uint256 creditToYield = convertDebtTokensToYield(credit);
 
         _subDebt(recipientTokenId, credit);
-
-        uint256 scaledAmount = credit * DEBT_SCALING_FACTOR / debtScalingWeight;
-        account.scaledDebt -= scaledAmount;
-        scaledDebt -= scaledAmount;
 
         // Repay debt from earmarked amount of debt first
         account.earmarked -= credit > account.earmarked ? account.earmarked : credit;
@@ -587,15 +566,14 @@
         cumulativeEarmarked -= amount;
         totalDebt -= amount;
 
-        uint256 totalEffective = scaledDebt * debtScalingWeight / DEBT_SCALING_FACTOR;
+        uint256 totalEffective = scaledDebt * _debtScalingWeight / DEBT_SCALING_FACTOR;
         uint256 newEffective = totalEffective - amount;
         uint256 factor = newEffective * DEBT_SCALING_FACTOR / totalEffective;
-        debtScalingWeight = debtScalingWeight * factor / DEBT_SCALING_FACTOR;
+        _debtScalingWeight = _debtScalingWeight * factor / DEBT_SCALING_FACTOR;
 
         lastRedemptionBlock = block.number;
 
-        // TODO
-        _redemptions[block.number] = RedemptionInfo(cumulativeEarmarked, totalDebt, _earmarkWeight, 0);
+        _redemptions[block.number] = RedemptionInfo(cumulativeEarmarked, totalDebt, _earmarkWeight);
 
         uint256 collateralToRedeem = convertDebtTokensToYield(amount);
         TokenUtils.safeTransfer(yieldToken, transmuter, collateralToRedeem);
@@ -733,10 +711,6 @@
             // Update users debt
             _subDebt(accountId, liquidationAmount);
 
-            uint256 scaledAmount = liquidationAmount * DEBT_SCALING_FACTOR / debtScalingWeight;
-            account.scaledDebt -= scaledAmount;
-            scaledDebt -= scaledAmount;
-
             // Liquidate debt from earmarked amount of debt first
             account.earmarked -= liquidationAmount > account.earmarked ? account.earmarked : liquidationAmount;
 
@@ -773,7 +747,7 @@
         account.debt += amount;
         totalDebt += amount;
 
-        uint256 scaledAmount = amount * DEBT_SCALING_FACTOR / debtScalingWeight;
+        uint256 scaledAmount = amount * DEBT_SCALING_FACTOR / _debtScalingWeight;
         _accounts[tokenId].scaledDebt += scaledAmount;
         scaledDebt += scaledAmount;
     }
@@ -785,6 +759,10 @@
         Account storage account = _accounts[tokenId];
         account.debt -= amount;
         totalDebt -= amount;
+
+        uint256 scaledAmount = amount * DEBT_SCALING_FACTOR / _debtScalingWeight;
+        account.scaledDebt -= scaledAmount;
+        scaledDebt -= scaledAmount;
     }
 
     /// @dev Set the mint allowance for `spender` to `amount` for the account owned by `tokenId`.
@@ -878,7 +856,7 @@
         Account storage account = _accounts[tokenId];
         RedemptionInfo memory previousRedemption = _redemptions[lastRedemptionBlock];
 
-        uint256 userDebtBalance = account.scaledDebt * debtScalingWeight / DEBT_SCALING_FACTOR;
+        uint256 userDebtBalance = account.scaledDebt * _debtScalingWeight / DEBT_SCALING_FACTOR;
 
         uint256 debtToEarmark = PositionDecay.ScaleByWeightDelta(account.debt - account.earmarked, _earmarkWeight - account.lastAccruedEarmarkWeight);
         
@@ -892,7 +870,7 @@
         uint256 earmarkedCopyCopy;
         if (block.number > lastRedemptionBlock && _redemptionWeight != 0) {
             if (previousRedemption.debt != 0) {
-                uint256 debtToEarmark = PositionDecay.ScaleByWeightDelta(account.debt - account.earmarked, previousRedemption.earmarkWeight - account.lastAccruedEarmarkWeight);
+                debtToEarmark = PositionDecay.ScaleByWeightDelta(account.debt - account.earmarked, previousRedemption.earmarkWeight - account.lastAccruedEarmarkWeight);
                 earmarkedCopyCopy = account.earmarked + debtToEarmark;
             }
 
@@ -922,7 +900,7 @@
                 uint256 debtForFee = (protocolFee * totalDebt / BPS) * (block.number - lastEarmarkBlock) / blocksPerYear;
                 totalDebt += debtForFee;
 
-                debtScalingWeight = debtScalingWeight * (DEBT_SCALING_FACTOR + ((protocolFee * DEBT_SCALING_FACTOR / BPS) * (block.number - lastEarmarkBlock) / blocksPerYear)) / DEBT_SCALING_FACTOR;
+                _debtScalingWeight = _debtScalingWeight * (DEBT_SCALING_FACTOR + ((protocolFee * DEBT_SCALING_FACTOR / BPS) * (block.number - lastEarmarkBlock) / blocksPerYear)) / DEBT_SCALING_FACTOR;
             }
             lastEarmarkBlock = block.number;
         }
@@ -942,7 +920,7 @@
         uint256 amount;
         uint256 earmarkWeightCopy = _earmarkWeight;
         uint256 debtForFee;
-        uint256 debtScalingWeightCopy = debtScalingWeight;
+        uint256 debtScalingWeightCopy = _debtScalingWeight;
 
         // If earmark was not this block then simulate and earmark and store temporary variables for proper debt calculation
         if (block.number > lastEarmarkBlock) {
@@ -951,7 +929,7 @@
                 if (protocolFee > 0) {
                     debtForFee = (protocolFee * totalDebt / BPS) * (block.number - lastEarmarkBlock) / blocksPerYear;
 
-                    debtScalingWeightCopy = debtScalingWeight * (DEBT_SCALING_FACTOR + ((protocolFee * DEBT_SCALING_FACTOR / BPS) * (block.number - lastEarmarkBlock) / blocksPerYear)) / DEBT_SCALING_FACTOR;
+                    debtScalingWeightCopy = _debtScalingWeight * (DEBT_SCALING_FACTOR + ((protocolFee * DEBT_SCALING_FACTOR / BPS) * (block.number - lastEarmarkBlock) / blocksPerYear)) / DEBT_SCALING_FACTOR;
                 }
 
                 if (amount > 0) {
