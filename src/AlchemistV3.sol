// SPDX-License-Identifier: MIT
pragma solidity 0.8.28;

import "./interfaces/IAlchemistV3.sol";
import {ITokenAdapter} from "./interfaces/ITokenAdapter.sol";
import {ITransmuter} from "./interfaces/ITransmuter.sol";
import {IAlchemistV3Position} from "./interfaces/IAlchemistV3Position.sol";
import {IAlchemistETHVault} from "./interfaces/IAlchemistETHVault.sol";
import {IVaultV2} from "../lib/vault-v2/src/interfaces/IVaultV2.sol";

import "./libraries/PositionDecay.sol";
import {TokenUtils} from "./libraries/TokenUtils.sol";
import {SafeCast} from "./libraries/SafeCast.sol";
import {Initializable} from "../lib/openzeppelin-contracts-upgradeable/contracts/proxy/utils/Initializable.sol";
import {IERC721} from "@openzeppelin/contracts/token/ERC721/IERC721.sol";
import {Unauthorized, IllegalArgument, IllegalState, MissingInputData} from "./base/Errors.sol";
import {IERC20} from "../lib/openzeppelin-contracts/contracts/token/ERC20/IERC20.sol";
import {IPriceFeedAdapter} from "./adapters/ETHUSDPriceFeedAdapter.sol";
import {IAlchemistTokenVault} from "./interfaces/IAlchemistTokenVault.sol";
import "forge-std/console.sol";


import "forge-std/console.sol";
/// @title  AlchemistV3w
/// @author Alchemix Finance
contract AlchemistV3 is IAlchemistV3, Initializable {
    using SafeCast for int256;
    using SafeCast for uint256;
    using SafeCast for int128;
    using SafeCast for uint128;

    uint256 public constant BPS = 10_000;
    uint256 public constant FIXED_POINT_SCALAR = 1e18;

    /// @inheritdoc IAlchemistV3Immutables
    string public constant version = "3.0.0";

    /// @inheritdoc IAlchemistV3State
    address public admin;

    /// @inheritdoc IAlchemistV3State
    address public alchemistFeeVault;

    /// @inheritdoc IAlchemistV3Immutables
    address public debtToken;

    /// @inheritdoc IAlchemistV3State
    uint256 public underlyingConversionFactor;

    /// @inheritdoc IAlchemistV3State
    uint256 public blocksPerYear;

    /// @inheritdoc IAlchemistV3State
    uint256 public cumulativeEarmarked;

    /// @inheritdoc IAlchemistV3State
    uint256 public depositCap;

    /// @inheritdoc IAlchemistV3State
    uint256 public lastEarmarkBlock;

    /// @inheritdoc IAlchemistV3State
    uint256 public lastRedemptionBlock;

    /// @inheritdoc IAlchemistV3State
    uint256 public lastTransmuterTokenBalance;

    /// @inheritdoc IAlchemistV3State
    uint256 public minimumCollateralization;

    /// @inheritdoc IAlchemistV3State
    uint256 public collateralizationLowerBound;

    /// @inheritdoc IAlchemistV3State
    uint256 public globalMinimumCollateralization;

    /// @inheritdoc IAlchemistV3State
    uint256 public totalDebt;

    /// @inheritdoc IAlchemistV3State
    uint256 public totalSyntheticsIssued;

    /// @inheritdoc IAlchemistV3State
    uint256 public protocolFee;

    /// @inheritdoc IAlchemistV3State
    uint256 public liquidatorFee;

    /// @inheritdoc IAlchemistV3State
    uint256 public repaymentFee;

    /// @inheritdoc IAlchemistV3State
    address public alchemistPositionNFT;

    /// @inheritdoc IAlchemistV3State
    address public protocolFeeReceiver;

    /// @inheritdoc IAlchemistV3State
    address public underlyingToken;

    /// @inheritdoc IAlchemistV3State
    address public yieldToken;

    /// @inheritdoc IAlchemistV3State
    address public tokenAdapter;

    /// @inheritdoc IAlchemistV3State
    address public transmuter;

    /// @inheritdoc IAlchemistV3State
    address public pendingAdmin;

    /// @inheritdoc IAlchemistV3State
    bool public depositsPaused;

    /// @inheritdoc IAlchemistV3State
    bool public loansPaused;

    /// @inheritdoc IAlchemistV3State
    mapping(address => bool) public guardians;

    /// @dev Weight of earmarked amount / total unearmarked debt
    uint256 private _earmarkWeight;

    /// @dev Weight of redemption amount / total earmarked debt
    uint256 private _redemptionWeight;

    /// @dev Weight of redeemed collateral and fees / value of total collateral
    uint256 private _collateralWeight;

    /// @dev Total locked collateral.
    /// Locked collateral is the collateral that cannot be withdrawn due to LTV constraints
    uint256 private _totalLocked;

    /// @dev Total yield tokens deposited
    /// This is used to differentiate between tokens deposited into a CDP and balance of the contract
    uint256 private _yieldTokensDeposited;

    /// @dev User accounts
    mapping(uint256 => Account) private _accounts;

    /// @dev Historic redemptions
    mapping(uint256 => RedemptionInfo) private _redemptions;

    modifier onlyAdmin() {
        if (msg.sender != admin) {
            revert Unauthorized();
        }
        _;
    }

    modifier onlyAdminOrGuardian() {
        if (msg.sender != admin && !guardians[msg.sender]) {
            revert Unauthorized();
        }
        _;
    }

    modifier onlyTransmuter() {
        if (msg.sender != transmuter) {
            revert Unauthorized();
        }
        _;
    }

    constructor() initializer {}

    function initialize(AlchemistInitializationParams memory params) external initializer {
        _checkArgument(params.protocolFee <= BPS);
        _checkArgument(params.liquidatorFee <= BPS);
        _checkArgument(params.repaymentFee <= BPS);

        debtToken = params.debtToken;
        underlyingToken = params.underlyingToken;
        underlyingConversionFactor = 10 ** (TokenUtils.expectDecimals(params.debtToken) - TokenUtils.expectDecimals(params.underlyingToken));
        yieldToken = params.yieldToken;
        depositCap = params.depositCap;
        blocksPerYear = params.blocksPerYear;
        minimumCollateralization = params.minimumCollateralization;
        globalMinimumCollateralization = params.globalMinimumCollateralization;
        collateralizationLowerBound = params.collateralizationLowerBound;
        admin = params.admin;
        tokenAdapter = params.tokenAdapter;
        transmuter = params.transmuter;
        protocolFee = params.protocolFee;
        protocolFeeReceiver = params.protocolFeeReceiver;
        liquidatorFee = params.liquidatorFee;
        repaymentFee = params.repaymentFee;
        lastEarmarkBlock = block.number;
        lastRedemptionBlock = block.number;
    }

    /// @notice Emitted when a new Position NFT is minted.
    event AlchemistV3PositionNFTMinted(address indexed to, uint256 indexed tokenId);

    /// @notice Sets the NFT position token, callable by admin.
    function setAlchemistPositionNFT(address nft) external onlyAdmin {
        if (nft == address(0)) {
            revert AlchemistV3NFTZeroAddressError();
        }

        if (alchemistPositionNFT != address(0)) {
            revert AlchemistV3NFTAlreadySetError();
        }

        alchemistPositionNFT = nft;
    }

    /// @inheritdoc IAlchemistV3AdminActions
    function setAlchemistFeeVault(address value) external onlyAdmin {
        if (IVaultV2(value).asset() != underlyingToken) {
            revert AlchemistVaultTokenMismatchError();
        }
        alchemistFeeVault = value;
        emit AlchemistFeeVaultUpdated(value);
    }

    /// @inheritdoc IAlchemistV3AdminActions
    function setPendingAdmin(address value) external onlyAdmin {
        pendingAdmin = value;

        emit PendingAdminUpdated(value);
    }

    /// @inheritdoc IAlchemistV3AdminActions
    function acceptAdmin() external {
        _checkState(pendingAdmin != address(0));

        if (msg.sender != pendingAdmin) {
            revert Unauthorized();
        }

        admin = pendingAdmin;
        pendingAdmin = address(0);

        emit AdminUpdated(admin);
        emit PendingAdminUpdated(address(0));
    }

    /// @inheritdoc IAlchemistV3AdminActions
    function setDepositCap(uint256 value) external onlyAdmin {
        _checkArgument(value >= IERC20(yieldToken).balanceOf(address(this)));

        depositCap = value;
        emit DepositCapUpdated(value);
    }

    /// @inheritdoc IAlchemistV3AdminActions
    function setProtocolFeeReceiver(address value) external onlyAdmin {
        _checkArgument(value != address(0));

        protocolFeeReceiver = value;
        emit ProtocolFeeReceiverUpdated(value);
    }

    /// @inheritdoc IAlchemistV3AdminActions
    function setProtocolFee(uint256 fee) external onlyAdmin {
        _checkArgument(fee <= BPS);

        protocolFee = fee;
        emit ProtocolFeeUpdated(fee);
    }

    /// @inheritdoc IAlchemistV3AdminActions
    function setLiquidatorFee(uint256 fee) external onlyAdmin {
        _checkArgument(fee <= BPS);

        liquidatorFee = fee;
        emit LiquidatorFeeUpdated(fee);
    }

    /// @inheritdoc IAlchemistV3AdminActions
    function setRepaymentFee(uint256 fee) external onlyAdmin {
        _checkArgument(fee <= BPS);

        repaymentFee = fee;
        emit RepaymentFeeUpdated(fee);
    }

    /// @inheritdoc IAlchemistV3AdminActions
    function setTokenAdapter(address value) external onlyAdmin {
        _checkArgument(value != address(0));

        tokenAdapter = value;
        emit TokenAdapterUpdated(value);
    }

    /// @inheritdoc IAlchemistV3AdminActions
    function setGuardian(address guardian, bool isActive) external onlyAdmin {
        _checkArgument(guardian != address(0));

        guardians[guardian] = isActive;
        emit GuardianSet(guardian, isActive);
    }

    /// @inheritdoc IAlchemistV3AdminActions
    function setMinimumCollateralization(uint256 value) external onlyAdmin {
        _checkArgument(value >= FIXED_POINT_SCALAR);
        minimumCollateralization = value;

        emit MinimumCollateralizationUpdated(value);
    }

    /// @inheritdoc IAlchemistV3AdminActions
    function setGlobalMinimumCollateralization(uint256 value) external onlyAdmin {
        _checkArgument(value >= minimumCollateralization);
        globalMinimumCollateralization = value;
        emit GlobalMinimumCollateralizationUpdated(value);
    }

    /// @inheritdoc IAlchemistV3AdminActions
    function setCollateralizationLowerBound(uint256 value) external onlyAdmin {
        _checkArgument(value <= minimumCollateralization);
        _checkArgument(value >= FIXED_POINT_SCALAR);
        collateralizationLowerBound = value;
        emit CollateralizationLowerBoundUpdated(value);
    }

    /// @inheritdoc IAlchemistV3AdminActions
    function pauseDeposits(bool isPaused) external onlyAdminOrGuardian {
        depositsPaused = isPaused;
        emit DepositsPaused(isPaused);
    }

    /// @inheritdoc IAlchemistV3AdminActions
    function pauseLoans(bool isPaused) external onlyAdminOrGuardian {
        loansPaused = isPaused;
        emit LoansPaused(isPaused);
    }

    /// @inheritdoc IAlchemistV3State
    function getCDP(uint256 tokenId) external view returns (uint256, uint256, uint256) {
        (uint256 debt, uint256 earmarked, uint256 collateral) = _calculateUnrealizedDebt(tokenId);
        return (collateral, debt, earmarked);
    }

    /// @inheritdoc IAlchemistV3State
    function getTotalDeposited() external view returns (uint256) {
        return IERC20(yieldToken).balanceOf(address(this));
    }

    /// @inheritdoc IAlchemistV3State
    function getMaxBorrowable(uint256 tokenId) external view returns (uint256) {
        (uint256 debt,, uint256 collateral) = _calculateUnrealizedDebt(tokenId);
        uint256 debtValueOfCollateral = convertYieldTokensToDebt(collateral);
        console.log("debt value %d", debtValueOfCollateral);
        return (debtValueOfCollateral * FIXED_POINT_SCALAR / minimumCollateralization) - debt;
    }

    /// @inheritdoc IAlchemistV3State
    function mintAllowance(uint256 ownerTokenId, address spender) external view returns (uint256) {
        Account storage account = _accounts[ownerTokenId];
        return account.mintAllowances[account.allowancesVersion][spender];
    }

    /// @inheritdoc IAlchemistV3State
    function getTotalUnderlyingValue() external view returns (uint256) {
        return _getTotalUnderlyingValue();
    }

    /// @inheritdoc IAlchemistV3State
    function totalValue(uint256 tokenId) public view returns (uint256) {
        uint256 totalUnderlying;
        (,, uint256 collateral) = _calculateUnrealizedDebt(tokenId);
        if (collateral > 0) {
            uint256 underlyingValue = convertYieldTokensToUnderlying(collateral);
            if (underlyingValue > 0) {
                totalUnderlying += underlyingValue;
            }
        }
        return normalizeUnderlyingTokensToDebt(totalUnderlying);
    }

    /// @inheritdoc IAlchemistV3Actions
    function deposit(uint256 amount, address recipient, uint256 tokenId) external returns (uint256) {
        _checkArgument(recipient != address(0));
        _checkArgument(amount > 0);
        _checkState(!depositsPaused);
        _checkState(_yieldTokensDeposited + amount <= depositCap);

        // Only mint a new position if the id is 0
        if (tokenId == 0) {
            tokenId = IAlchemistV3Position(alchemistPositionNFT).mint(recipient);
            emit AlchemistV3PositionNFTMinted(recipient, tokenId);
        } else {
            _checkForValidAccountId(tokenId);
        }

        _accounts[tokenId].collateralBalance += amount;

        // Transfer tokens from msg.sender now that the internal storage updates have been committed.
        TokenUtils.safeTransferFrom(yieldToken, msg.sender, address(this), amount);
        _yieldTokensDeposited += amount;

        emit Deposit(amount, tokenId);

        return convertYieldTokensToDebt(amount);
    }

    /// @inheritdoc IAlchemistV3Actions
    function withdraw(uint256 amount, address recipient, uint256 tokenId) external returns (uint256) {
        _checkArgument(recipient != address(0));
        _checkForValidAccountId(tokenId);
        _checkArgument(amount > 0);
        _checkAccountOwnership(IAlchemistV3Position(alchemistPositionNFT).ownerOf(tokenId), msg.sender);
        _earmark();
        _sync(tokenId);

        uint256 lockedCollateral = convertDebtTokensToYield( _accounts[tokenId].debt) * minimumCollateralization / FIXED_POINT_SCALAR;
        _checkArgument(_accounts[tokenId].collateralBalance - lockedCollateral >= amount);

        _accounts[tokenId].collateralBalance -= amount;

        // Assure that the collateralization invariant is still held.
        _validate(tokenId);
        // Transfer the yield tokens to msg.sender
        TokenUtils.safeTransfer(yieldToken, recipient, amount);
        _yieldTokensDeposited -= amount;

        emit Withdraw(amount, tokenId, recipient);

        return amount;
    }

    /// @inheritdoc IAlchemistV3Actions
    function mint(uint256 tokenId, uint256 amount, address recipient) external {
        _checkArgument(recipient != address(0));
        _checkForValidAccountId(tokenId);
        _checkArgument(amount > 0);
        _checkState(!loansPaused);
        _checkAccountOwnership(IAlchemistV3Position(alchemistPositionNFT).ownerOf(tokenId), msg.sender);
        // Query transmuter and earmark global debt
        _earmark();

        // Sync current user debt before more is taken
        _sync(tokenId);

        // Mint tokens to recipient
        _mint(tokenId, amount, recipient);
    }

    /// @inheritdoc IAlchemistV3Actions
    function mintFrom(uint256 tokenId, uint256 amount, address recipient) external {
        _checkArgument(amount > 0);
        _checkForValidAccountId(tokenId);
        _checkArgument(recipient != address(0));
        _checkState(!loansPaused);
        // Preemptively try and decrease the minting allowance. This will save gas when the allowance is not sufficient.
        _decreaseMintAllowance(tokenId, msg.sender, amount);

        // Query transmuter and earmark global debt
        _earmark();

        // Sync current user debt before more is taken
        _sync(tokenId);

        // Mint tokens from the tokenId's account to the recipient.
        _mint(tokenId, amount, recipient);
    }

    /// @inheritdoc IAlchemistV3Actions
    function burn(uint256 amount, uint256 recipientId) external returns (uint256) {
        _checkArgument(amount > 0);
        _checkForValidAccountId(recipientId);
        // Check that the user did not mint in this same block
        // This is used to prevent flash loan repayments
        if (block.number == _accounts[recipientId].lastMintBlock) revert CannotRepayOnMintBlock();

        // Query transmuter and earmark global debt
        _earmark();

        // Sync current user debt before more is taken
        _sync(recipientId);

        uint256 debt;
        // Burning alAssets can only repay unearmarked debt
        _checkState((debt = _accounts[recipientId].debt - _accounts[recipientId].earmarked) > 0);

        uint256 credit = amount > debt ? debt : amount;

        // Must only burn enough tokens that the transmuter positions can still be fulfilled
        if (credit > totalSyntheticsIssued - ITransmuter(transmuter).totalLocked()) {
            revert BurnLimitExceeded(credit, totalSyntheticsIssued - ITransmuter(transmuter).totalLocked());
        }

        // Burn the tokens from the message sender
        TokenUtils.safeBurnFrom(debtToken, msg.sender, credit);

        // Debt is subject to protocol fee similar to redemptions
        _accounts[recipientId].collateralBalance -= convertDebtTokensToYield(credit) * protocolFee / BPS;
        TokenUtils.safeTransfer(yieldToken, protocolFeeReceiver, convertDebtTokensToYield(credit) * protocolFee / BPS);
        _yieldTokensDeposited -= convertDebtTokensToYield(credit) * protocolFee / BPS;
        
        // Update the recipient's debt.
        _subDebt(recipientId, credit);

        totalSyntheticsIssued -= credit;

        emit Burn(msg.sender, credit, recipientId);

        return credit;
    }

    /// @inheritdoc IAlchemistV3Actions
    function repay(uint256 amount, uint256 recipientTokenId) public returns (uint256) {
        _checkArgument(amount > 0);
        _checkForValidAccountId(recipientTokenId);
        Account storage account = _accounts[recipientTokenId];
        // Check that the user did not mint in this same block
        // This is used to prevent flash loan repayments
        if (block.number == account.lastMintBlock) revert CannotRepayOnMintBlock();

        // Query transmuter and earmark global debt
        _earmark();

        // Sync current user debt before deciding how much is available to be repaid
        _sync(recipientTokenId);

        uint256 debt;

        // Burning yieldTokens will pay off all types of debt
        _checkState((debt = account.debt) > 0);

        uint256 yieldToDebt = convertYieldTokensToDebt(amount);
        uint256 credit = yieldToDebt > debt ? debt : yieldToDebt;
        uint256 creditToYield = convertDebtTokensToYield(credit);

        // Repay debt from earmarked amount of debt first
        uint256 earmarkToRemove = credit > account.earmarked ? account.earmarked : credit;
        account.earmarked -= earmarkToRemove;
        uint256 earmarkPaidGlobal = cumulativeEarmarked > earmarkToRemove ? earmarkToRemove : cumulativeEarmarked;
        cumulativeEarmarked -= earmarkPaidGlobal;

        // Debt is subject to protocol fee similar to redemptions
        uint256 feeAmount = creditToYield * protocolFee / BPS;
        if (feeAmount > account.collateralBalance) {
            revert("Not enough collateral to pay for debt fee");
        } else {
            account.collateralBalance -= creditToYield * protocolFee / BPS;
        }

        _subDebt(recipientTokenId, credit);

        // Transfer the repaid tokens to the transmuter.
        TokenUtils.safeTransferFrom(yieldToken, msg.sender, transmuter, creditToYield);
        TokenUtils.safeTransfer(yieldToken, protocolFeeReceiver, creditToYield * protocolFee / BPS);
        _yieldTokensDeposited -= creditToYield * protocolFee / BPS;

        emit Repay(msg.sender, amount, recipientTokenId, creditToYield);

        return creditToYield;
    }

    /// @inheritdoc IAlchemistV3Actions
    function liquidate(uint256 accountId) external override returns (uint256 yieldAmount, uint256 feeInYield, uint256 feeInUnderlying) {
        _checkForValidAccountId(accountId);
        (yieldAmount, feeInYield, feeInUnderlying) = _liquidate(accountId);
        if (yieldAmount > 0) {
            emit Liquidated(accountId, msg.sender, yieldAmount, feeInYield, feeInUnderlying);
            return (yieldAmount, feeInYield, feeInUnderlying);
        } else {
            // no liquidation amount returned, so no liquidation happened
            revert LiquidationError();
        }
    }

    /// @inheritdoc IAlchemistV3Actions
    function batchLiquidate(uint256[] memory accountIds)
        external
        returns (uint256 totalAmountLiquidated, uint256 totalFeesInYield, uint256 totalFeesInUnderlying)
    {
        if (accountIds.length == 0) {
            revert MissingInputData();
        }

        for (uint256 i = 0; i < accountIds.length; i++) {
            uint256 accountId = accountIds[i];
            if (accountId == 0 || !_tokenExists(alchemistPositionNFT, accountId)) {
                continue;
            }
            (uint256 underlyingAmount, uint256 feeInYield, uint256 feeInUnderlying) = _liquidate(accountId);
            totalAmountLiquidated += underlyingAmount;
            totalFeesInYield += feeInYield;
            totalFeesInUnderlying += feeInUnderlying;
        }

        if (totalAmountLiquidated > 0) {
            return (totalAmountLiquidated, totalFeesInYield, totalFeesInUnderlying);
        } else {
            // no total liquidation amount returned, so no liquidations happened
            revert LiquidationError();
        }
    }

    /// @inheritdoc IAlchemistV3Actions
    function redeem(uint256 amount) external onlyTransmuter {
        _earmark();

        // If amount is greater than cumulative earmarked it is due to rounding down the price of tokens held by the transmuter
        // This underpricing leads to the transmuter requesting more tokens than the alchemist has earmarked in some cases
        _redemptionWeight += PositionDecay.WeightIncrement(amount > cumulativeEarmarked ? cumulativeEarmarked : amount, cumulativeEarmarked);

        // Calculate current fee price
        uint256 collRedeemed = convertDebtTokensToYield(amount);
        uint256 feeCollateral = collRedeemed * protocolFee / BPS;
        uint256 totalOut = collRedeemed + feeCollateral;

        // Update weights and totals
        uint256 old = _totalLocked;
        _totalLocked = totalOut > old ? 0 : old - totalOut;
        // Same rounding behavior as above
        _collateralWeight += PositionDecay.WeightIncrement(totalOut > old ? old : totalOut, old);
        cumulativeEarmarked -= amount;
        totalDebt -= amount;

        lastRedemptionBlock = block.number;

        _redemptions[block.number] = RedemptionInfo(cumulativeEarmarked, totalDebt, _earmarkWeight);

        TokenUtils.safeTransfer(yieldToken, transmuter, collRedeemed);
        TokenUtils.safeTransfer(yieldToken, protocolFeeReceiver, feeCollateral);
        _yieldTokensDeposited -= collRedeemed + feeCollateral;

        emit Redemption(amount);
    }

    ///@inheritdoc IAlchemistV3Actions
    function reduceSyntheticsIssued(uint256 amount) external onlyTransmuter {
        totalSyntheticsIssued -= amount;
    }

    ///@inheritdoc IAlchemistV3Actions
    function setTransmuterTokenBalance(uint256 amount) external onlyTransmuter {
        lastTransmuterTokenBalance = amount;
    }

    /// @inheritdoc IAlchemistV3Actions
    function poke(uint256 tokenId) external {
        _checkForValidAccountId(tokenId);
        _earmark();
        _sync(tokenId);
    }

    /// @inheritdoc IAlchemistV3Actions
    function approveMint(uint256 tokenId, address spender, uint256 amount) external {
        _checkAccountOwnership(IAlchemistV3Position(alchemistPositionNFT).ownerOf(tokenId), msg.sender);
        _approveMint(tokenId, spender, amount);
    }

    /// @inheritdoc IAlchemistV3Actions
    function resetMintAllowances(uint256 tokenId) external {
        // Allow calls from either the token owner or the NFT contract
        if (msg.sender != address(alchemistPositionNFT)) {
            // Direct call - verify caller is current owner
            address tokenOwner = IERC721(alchemistPositionNFT).ownerOf(tokenId);
            if (msg.sender != tokenOwner) {
                revert Unauthorized();
            }
        }
        // increment version to start the mapping from a fresh state
        _accounts[tokenId].allowancesVersion += 1;
        // Emit event to notify allowance clearing
        emit MintAllowancesReset(tokenId);
    }


    /// @inheritdoc IAlchemistV3State
    function convertYieldTokensToDebt(uint256 amount) public view returns (uint256) {
        return normalizeUnderlyingTokensToDebt(convertYieldTokensToUnderlying(amount));
    }

    /// @inheritdoc IAlchemistV3State
    function convertDebtTokensToYield(uint256 amount) public view returns (uint256) {
        return convertUnderlyingTokensToYield(normalizeDebtTokensToUnderlying(amount));
    }

    /// @inheritdoc IAlchemistV3State
    function convertYieldTokensToUnderlying(uint256 amount) public view returns (uint256 ret) {
        uint8 decimals = TokenUtils.expectDecimals(yieldToken);
        uint256 vaultSupply = IERC20(yieldToken).totalSupply();
        if (vaultSupply == 0) return amount;
        uint256 vaultPrice = TokenUtils.safeBalanceOf(underlyingToken, yieldToken)/vaultSupply;
        ret = (amount * 1e4 * vaultPrice) / 1e4;
    }

    /// @inheritdoc IAlchemistV3State
    function convertUnderlyingTokensToYield(uint256 amount) public view returns (uint256) {
        uint8 decimals = TokenUtils.expectDecimals(yieldToken);
        uint256 vaultSupply = IERC20(yieldToken).totalSupply();
        if (vaultSupply == 0) return amount;
        uint256 vaultPrice = TokenUtils.safeBalanceOf(underlyingToken, yieldToken)/vaultSupply * 10000;
        if (vaultPrice == 0) return amount;
        return amount * 1e4 / vaultPrice / 1e4;
    }

    /// @inheritdoc IAlchemistV3State
    function normalizeUnderlyingTokensToDebt(uint256 amount) public view returns (uint256 ret) {
        ret = amount * underlyingConversionFactor;
    }

    /// @inheritdoc IAlchemistV3State
    function normalizeDebtTokensToUnderlying(uint256 amount) public view returns (uint256 ret) {
        ret = amount / underlyingConversionFactor;
    }

    /// @dev Mints debt tokens to `recipient` using the account owned by `tokenId`.
    /// @param tokenId     The tokenId of the account to mint from.
    /// @param amount    The amount to mint.
    /// @param recipient The recipient of the minted debt tokens.
    function _mint(uint256 tokenId, uint256 amount, address recipient) internal {
        _addDebt(tokenId, amount);

        totalSyntheticsIssued += amount;

        // Validate the tokenId's account to assure that the collateralization invariant is still held.
        _validate(tokenId);

        _accounts[tokenId].lastMintBlock = block.number;

        // Mint the debt tokens to the recipient.
        TokenUtils.safeMint(debtToken, recipient, amount);

        emit Mint(tokenId, amount, recipient);
    }

    /**
     * @notice Force repays earmarked debt of the account owned by `accountId` using account's collateral balance.
     * @param accountId The tokenId of the account to repay from.
     * @param amount The amount to repay in debt tokens.
     * @return creditToYield The amount of yield tokens repaid.
     */
    function _forceRepay(uint256 accountId, uint256 amount) internal returns (uint256) {
        if (amount == 0) {
            return 0;
        }
        _checkForValidAccountId(accountId);
        Account storage account = _accounts[accountId];

        // Query transmuter and earmark global debt
        _earmark();

        // Sync current user debt before deciding how much is available to be repaid
        _sync(accountId);

        uint256 debt;

        // Burning yieldTokens will pay off all types of debt
        _checkState((debt = account.debt) > 0);

        uint256 credit = amount > debt ? debt : amount;
        uint256 creditToYield = convertDebtTokensToYield(credit);
        _subDebt(accountId, credit);
        // Repay debt from earmarked amount of debt first
        account.earmarked -= credit > account.earmarked ? account.earmarked : credit;
        creditToYield = creditToYield > account.collateralBalance ? account.collateralBalance : creditToYield;
        account.collateralBalance -= creditToYield;

        uint256 protocolFeeTotal = creditToYield * protocolFee / BPS;

        if (account.collateralBalance > protocolFeeTotal) {
            account.collateralBalance -= protocolFeeTotal;
            // Transfer the protocol fee to the protocol fee receiver
            TokenUtils.safeTransfer(yieldToken, protocolFeeReceiver, protocolFeeTotal);
        }

        if (creditToYield > 0) {
            // Transfer the repaid tokens from the account to the transmuter.
            TokenUtils.safeTransfer(yieldToken, address(transmuter), creditToYield);
        }

        return creditToYield;
    }

    /// @dev Fetches and applies the liquidation amount to account `tokenId` if the account collateral ratio touches `collateralizationLowerBound`.
    /// @dev Repays earmarked debt if it exists
    /// @dev If earmarked repayment restores account to healthy collateralization, no liquidation is performed. Caller receives a repayment fee.
    /// @param accountId  The tokenId of the account to to liquidate.
    /// @return amountLiquidated  The amount (in yield tokens) removed from the account `tokenId`.
    /// @return feeInYield The additional fee as a % of the liquidation amount to be sent to the liquidator
    /// @return feeInUnderlying The additional fee as a % of the liquidation amount, denominated in underlying token, to be sent to the liquidator
    function _liquidate(uint256 accountId) internal returns (uint256 amountLiquidated, uint256 feeInYield, uint256 feeInUnderlying) {
        // Query transmuter and earmark global debt
        _earmark();
        // Sync current user debt before deciding how much needs to be liquidated
        _sync(accountId);

        Account storage account = _accounts[accountId];

        // Early return if no debt exists
        if (account.debt == 0) {
            return (0, 0, 0);
        }

        // In the rare scenario where the price is 0, return 0
        if (ITokenAdapter(tokenAdapter).price() == 0) {
            return (0, 0, 0);
        }

        // Calculate initial collateralization ratio
        uint256 collateralInUnderlying = totalValue(accountId);
        uint256 collateralizationRatio = collateralInUnderlying * FIXED_POINT_SCALAR / account.debt;

        // If account is healthy, nothing to liquidate
        if (collateralizationRatio > collateralizationLowerBound) {
            return (0, 0, 0);
        }

        // Try to repay earmarked debt if it exists
        uint256 repaidAmountInYield = 0;
        if (account.earmarked > 0) {
            repaidAmountInYield = _forceRepay(accountId, account.earmarked);
        }
        // If debt is fully cleared, return with only the repaid amount, no liquidation needed, caller receives repayment fee
        if (account.debt == 0) {
            feeInYield = _resolveRepaymentFee(accountId, repaidAmountInYield);
            TokenUtils.safeTransfer(yieldToken, msg.sender, feeInYield);
            return (repaidAmountInYield, feeInYield, 0);
        }

        // Recalculate ratio after any repayment to determine if further liquidation is needed
        collateralInUnderlying = totalValue(accountId);
        collateralizationRatio = collateralInUnderlying * FIXED_POINT_SCALAR / account.debt;

        // If position is now healthy after repaying earmarked debt and no more liquidation is needed, return with only the repaid amount
        if (collateralizationRatio > collateralizationLowerBound && account.earmarked == 0) {
            return (repaidAmountInYield, 0, 0);
        }

        if (collateralizationRatio <= collateralizationLowerBound) {
            // Do actual liquidation
            return _doLiquidation(accountId, collateralInUnderlying, repaidAmountInYield);
        } else {
            // Since only a repayment happened, send repayment fee to caller
            feeInYield = _resolveRepaymentFee(accountId, repaidAmountInYield);
            TokenUtils.safeTransfer(yieldToken, msg.sender, feeInYield);
            return (repaidAmountInYield, feeInYield, 0);
        }
    }

    /// @dev Performs the actual liquidation logic when collateralization is below the lower bound
    /// @param accountId The tokenId of the account to to liquidate.
    /// @param collateralInUnderlying The collateral value of the account in underlying tokens.
    /// @param repaidAmountInYield The amount of debt repaid in yield tokens.
    /// @return amountLiquidated The amount of yield tokens liquidated.
    /// @return feeInYield The fee in yield tokens to be sent to the liquidator.
    /// @return feeInUnderlying The fee in underlying tokens to be sent to the liquidator.
    function _doLiquidation(uint256 accountId, uint256 collateralInUnderlying, uint256 repaidAmountInYield)
        internal
        returns (uint256 amountLiquidated, uint256 feeInYield, uint256 feeInUnderlying)
    {
        Account storage account = _accounts[accountId];

        (uint256 liquidationAmount, uint256 debtToBurn, uint256 baseFee, uint256 outsourcedFee) = calculateLiquidation(
            collateralInUnderlying,
            account.debt,
            minimumCollateralization,
            normalizeUnderlyingTokensToDebt(_getTotalUnderlyingValue()) * FIXED_POINT_SCALAR / totalDebt,
            globalMinimumCollateralization,
            liquidatorFee
        );

        amountLiquidated = convertDebtTokensToYield(liquidationAmount);
        feeInYield = convertDebtTokensToYield(baseFee);

        // update user balance and debt
        account.collateralBalance = account.collateralBalance > amountLiquidated ? account.collateralBalance - amountLiquidated : 0;
        _subDebt(accountId, debtToBurn);

        // send liquidation amount - fee to transmuter
        TokenUtils.safeTransfer(yieldToken, transmuter, amountLiquidated - feeInYield);

<<<<<<< HEAD
        // send base fee to liquidator if available
        if (feeInYield > 0 && account.collateralBalance >= feeInYield) {
            TokenUtils.safeTransfer(yieldToken, msg.sender, feeInYield);
=======
            // excess fee will be sent in underlying token to the liquidator.
            // since debt token is 1 : 1 with underyling token
            if (feeBonus > 0) {
                assert(address(IVaultV2(alchemistFeeVault).asset()) == underlyingToken);
                uint256 vaultBalance = IERC20(IVaultV2(alchemistFeeVault).asset()).balanceOf(alchemistFeeVault);
                if (vaultBalance > 0) {
                    feeInUnderlying = vaultBalance > feeBonus ? feeBonus : vaultBalance;

                    //IVaultV2(alchemistFeeVault).withdraw(feeInUnderlying, msg.sender, msg.sender);
                    //IERC20(IVaultV2(alchemistFeeVault).asset()).transferFrom(address(this), msg.sender, feeInUnderlying);
                    TokenUtils.safeTransfer(yieldToken, msg.sender, feeInUnderlying);
                }
            }
>>>>>>> 7687d6d9
        }
        if (outsourcedFee > 0 ) {
            uint256 vaultBalance = IERC20(IVaultV2(alchemistFeeVault).asset()).balanceOf(alchemistFeeVault);
            uint256 feeBonus = normalizeDebtTokensToUnderlying(outsourcedFee);
            feeInUnderlying = vaultBalance > feeBonus ? feeBonus : vaultBalance;
            TokenUtils.safeTransfer(yieldToken, msg.sender, feeInUnderlying);
        }

        return (amountLiquidated + repaidAmountInYield, feeInYield, feeInUnderlying);
    }

    /// @dev Handles repayment fee calculation and account deduction
    /// @param accountId The tokenId of the account to force a repayment on.
    /// @param repaidAmountInYield The amount of debt repaid in yield tokens.
    /// @return fee The fee in yield tokens to be sent to the liquidator.
    function _resolveRepaymentFee(uint256 accountId, uint256 repaidAmountInYield) internal returns (uint256 fee) {
        Account storage account = _accounts[accountId];
        // calculate repayment fee and deduct from account
        fee = repaidAmountInYield * repaymentFee / BPS;
        account.collateralBalance -= fee > account.collateralBalance ? account.collateralBalance : fee;
        return fee;
    }

    /// @dev Increases the debt by `amount` for the account owned by `tokenId`.
    ///
    /// @param tokenId   The account owned by tokenId.
    /// @param amount  The amount to increase the debt by.
    function _addDebt(uint256 tokenId, uint256 amount) internal {
        Account storage account = _accounts[tokenId];

        // Update collateral variables
        uint256 toLock = convertDebtTokensToYield(amount) * minimumCollateralization / FIXED_POINT_SCALAR;
        uint256 lockedCollateral = convertDebtTokensToYield(account.debt) * minimumCollateralization / FIXED_POINT_SCALAR;

        if (account.collateralBalance - lockedCollateral < toLock) revert Undercollateralized();

        account.rawLocked = lockedCollateral + toLock;
        _totalLocked += toLock;
        account.debt += amount;
        totalDebt += amount;
    }

    /// @dev Increases the debt by `amount` for the account owned by `tokenId`.
    /// @param tokenId   The account owned by tokenId.
    /// @param amount  The amount to decrease the debt by.
    function _subDebt(uint256 tokenId, uint256 amount) internal {
        Account storage account = _accounts[tokenId];

        // Update collateral variables
        uint256 toFree = convertDebtTokensToYield(amount) * minimumCollateralization / FIXED_POINT_SCALAR;
        uint256 lockedCollateral = convertDebtTokensToYield(account.debt) * minimumCollateralization / FIXED_POINT_SCALAR;

        // For cases when someone above minimum LTV gets liquidated.
        if (toFree > _totalLocked) {
            toFree = _totalLocked;
        }

        account.debt -= amount;
        totalDebt -= amount;
        _totalLocked -= toFree;
        account.rawLocked = lockedCollateral - toFree;
    }

    /// @dev Set the mint allowance for `spender` to `amount` for the account owned by `tokenId`.
    ///
    /// @param ownerTokenId   The id of the account granting approval.
    /// @param spender The address of the spender.
    /// @param amount  The amount of debt tokens to set the mint allowance to.
    function _approveMint(uint256 ownerTokenId, address spender, uint256 amount) internal {
        Account storage account = _accounts[ownerTokenId];
        account.mintAllowances[account.allowancesVersion][spender] = amount;
        emit ApproveMint(ownerTokenId, spender, amount);
    }

    /// @dev Decrease the mint allowance for `spender` by `amount` for the account owned by `ownerTokenId`.
    ///
    /// @param ownerTokenId The id of the account owner.
    /// @param spender The address of the spender.
    /// @param amount  The amount of debt tokens to decrease the mint allowance by.
    function _decreaseMintAllowance(uint256 ownerTokenId, address spender, uint256 amount) internal {
        Account storage account = _accounts[ownerTokenId];
        account.mintAllowances[account.allowancesVersion][spender] -= amount;
    }

    /// @dev Checks an expression and reverts with an {IllegalArgument} error if the expression is {false}.
    ///
    /// @param expression The expression to check.
    function _checkArgument(bool expression) internal pure {
        if (!expression) {
            revert IllegalArgument();
        }
    }

    /// @dev Checks if owner == sender and reverts with an {UnauthorizedAccountAccessError} error if the result is {false}.
    ///
    /// @param owner The address of the owner of an account.
    /// @param user The address of the user attempting to access an account.
    function _checkAccountOwnership(address owner, address user) internal pure {
        if (owner != user) {
            revert UnauthorizedAccountAccessError();
        }
    }

    /// @dev reverts {UnknownAccountOwnerIDError} error by if no owner exists.
    ///
    /// @param tokenId The id of an account.
    function _checkForValidAccountId(uint256 tokenId) internal view {
        if (!_tokenExists(alchemistPositionNFT, tokenId)) {
            revert UnknownAccountOwnerIDError();
        }
    }

    /**
     * @notice Checks whether a token id is linked to an owner. Non blocking / no reverts.
     * @param nft The address of the ERC721 based contract.
     * @param tokenId The token id to check.
     * @return exists A boolean that is true if the token exists.
     */
    function _tokenExists(address nft, uint256 tokenId) internal view returns (bool exists) {
        if (tokenId == 0) {
            // token ids start from 1
            return false;
        }
        try IERC721(nft).ownerOf(tokenId) {
            // If the call succeeds, the token exists.
            exists = true;
        } catch {
            // If the call fails, then the token does not exist.
            exists = false;
        }
    }

    /// @dev Checks an expression and reverts with an {IllegalState} error if the expression is {false}.
    ///
    /// @param expression The expression to check.
    function _checkState(bool expression) internal pure {
        if (!expression) {
            revert IllegalState();
        }
    }

    /// @dev Checks that the account owned by `tokenId` is properly collateralized.
    /// @dev If the account is undercollateralized then this will revert with an {Undercollateralized} error.
    ///
    /// @param tokenId The id of the account owner.
    function _validate(uint256 tokenId) internal view {
        if (_isUnderCollateralized(tokenId)) revert Undercollateralized();
    }

    /// @dev Update the user's earmarked and redeemed debt amounts.
    function _sync(uint256 tokenId) internal {
        Account storage account = _accounts[tokenId];
        RedemptionInfo memory previousRedemption = _redemptions[lastRedemptionBlock];

        uint256 debtToEarmark = PositionDecay.ScaleByWeightDelta(account.debt - account.earmarked, _earmarkWeight - account.lastAccruedEarmarkWeight);
        uint256 earmarkedState = account.earmarked + debtToEarmark;

        // Recreate account state at last redemption block if the redemption was in the past
        uint256 earmarkToRedeem;
        uint256 earmarkPreviousState;
        if (block.number > lastRedemptionBlock && lastRedemptionBlock > account.lastRedemptionSync &&_redemptionWeight != 0) {
            debtToEarmark = PositionDecay.ScaleByWeightDelta(account.debt - account.earmarked, previousRedemption.earmarkWeight - account.lastAccruedEarmarkWeight);

            earmarkPreviousState = account.earmarked + debtToEarmark;
            earmarkToRedeem = PositionDecay.ScaleByWeightDelta(earmarkPreviousState, _redemptionWeight - account.lastAccruedRedemptionWeight);
        } else {
            earmarkToRedeem = PositionDecay.ScaleByWeightDelta(earmarkedState, _redemptionWeight - account.lastAccruedRedemptionWeight);
        }

        uint256 collateralToRemove = PositionDecay.ScaleByWeightDelta(account.rawLocked, _collateralWeight - account.lastCollateralWeight);

        // Calculate how much of user earmarked amount has been redeemed and subtract it
        account.earmarked = earmarkedState - earmarkToRedeem;
        account.debt -= earmarkToRedeem;
        account.lastAccruedRedemptionWeight = _redemptionWeight;
        account.lastAccruedEarmarkWeight = _earmarkWeight;
        account.lastRedemptionSync = block.number;
        // Redeem user collateral equal to value of debt tokens redeemed
        account.collateralBalance -= collateralToRemove;
        account.rawLocked = convertDebtTokensToYield(account.debt) * minimumCollateralization / FIXED_POINT_SCALAR;
        account.lastCollateralWeight = _collateralWeight;
    }

    /// @dev Earmarks the debt for redemption.
    function _earmark() internal {
        if (totalDebt == 0) return;
        if (block.number <= lastEarmarkBlock) return;

        // Yield the transmuter accumulated since last earmark (cover)
        uint256 transmuterCurrentBalance = TokenUtils.safeBalanceOf(yieldToken, address(transmuter));
        uint256 transmuterDifference = transmuterCurrentBalance > lastTransmuterTokenBalance
            ? transmuterCurrentBalance - lastTransmuterTokenBalance
            : 0;

        uint256 amount = ITransmuter(transmuter).queryGraph(lastEarmarkBlock + 1, block.number);

        // Proper saturating subtract in DEBT units
        uint256 coverInDebt = convertYieldTokensToDebt(transmuterDifference);
        amount = amount > coverInDebt ? amount - coverInDebt : 0;

        if (amount > 0) {
            // Only earmark against live unearmarked debt
            uint256 liveUnearmarked = totalDebt - cumulativeEarmarked;
            if (liveUnearmarked != 0) {
                uint256 toEarmark = amount > liveUnearmarked ? liveUnearmarked : amount;
                _earmarkWeight += PositionDecay.WeightIncrement(toEarmark, liveUnearmarked);
                cumulativeEarmarked += toEarmark;
            }
        }

        lastEarmarkBlock = block.number;
    }

    /// @dev Gets the amount of debt that the account owned by `owner` will have after a sync occurs.
    ///
    /// @param tokenId The id of the account owner.
    ///
    /// @return The amount of debt that the account owned by `owner` will have after an update.
    /// @return The amount of debt which is currently earmarked fro redemption.
    /// @return The amount of collateral that has yet to be redeemed.
    function _calculateUnrealizedDebt(uint256 tokenId) internal view returns (uint256, uint256, uint256) {
        Account storage account = _accounts[tokenId];
        RedemptionInfo memory previousRedemption = _redemptions[lastRedemptionBlock];

        uint256 amount;
        uint256 earmarkWeightCopy = _earmarkWeight;

        // If earmark was not this block then simulate, earmark, and store temporary variables for proper debt calculation
        if (block.number > lastEarmarkBlock) {
            amount = ITransmuter(transmuter).queryGraph(lastEarmarkBlock + 1, block.number);
            if (amount > 0) {
                earmarkWeightCopy += PositionDecay.WeightIncrement(amount, totalDebt - cumulativeEarmarked);
            }
        }

        uint256 debtToEarmark = PositionDecay.ScaleByWeightDelta(account.debt - account.earmarked, earmarkWeightCopy - account.lastAccruedEarmarkWeight);
        uint256 earmarkedState = account.earmarked + debtToEarmark;

        // Recreate account state at last redemption block if the redemption was in the past
        uint256 earmarkedPreviousState;
        uint256 earmarkToRedeem;
        if (block.number > lastRedemptionBlock && _redemptionWeight != 0) {
            debtToEarmark = PositionDecay.ScaleByWeightDelta(account.debt - account.earmarked, previousRedemption.earmarkWeight - account.lastAccruedEarmarkWeight);

            earmarkedPreviousState = account.earmarked + debtToEarmark;
            earmarkToRedeem = PositionDecay.ScaleByWeightDelta(earmarkedPreviousState, _redemptionWeight - account.lastAccruedRedemptionWeight);
        } else {
            earmarkToRedeem = PositionDecay.ScaleByWeightDelta(earmarkedState, _redemptionWeight - account.lastAccruedRedemptionWeight);
        }

        uint256 collateralToRemove = PositionDecay.ScaleByWeightDelta(account.rawLocked, _collateralWeight - account.lastCollateralWeight);

        return (account.debt - earmarkToRedeem, earmarkedState - earmarkToRedeem, account.collateralBalance - collateralToRemove);
    }

    /// @dev Checks that the account owned by `tokenId` is properly collateralized.
    /// @dev Returns true only if the account is undercollateralized
    ///
    /// @param tokenId The id of the account owner.
    function _isUnderCollateralized(uint256 tokenId) internal view returns (bool) {
        uint256 debt = _accounts[tokenId].debt;
        if (debt == 0) return false;

        uint256 collateralization = totalValue(tokenId) * FIXED_POINT_SCALAR / debt;
        return collateralization < minimumCollateralization;
    }

    /// @dev Calculates the total value of the alchemist in the underlying token.
    /// @return totalUnderlyingValue The total value of the alchemist in the underlying token.
    function _getTotalUnderlyingValue() internal view returns (uint256 totalUnderlyingValue) {
        uint256 yieldTokenTVLInUnderlying = convertYieldTokensToUnderlying(_yieldTokensDeposited);
        totalUnderlyingValue = yieldTokenTVLInUnderlying;
    }

    /// @inheritdoc IAlchemistV3State
    function calculateLiquidation(
        uint256 collateral,
        uint256 debt,
        uint256 targetCollateralization,
        uint256 alchemistCurrentCollateralization,
        uint256 alchemistMinimumCollateralization,
        uint256 feeBps
    ) public pure returns (uint256 grossCollateralToSeize, uint256 debtToBurn, uint256 fee, uint256 outsourcedFee) {
        if (debt >= collateral) {
            outsourcedFee = (debt * feeBps) / BPS;
            // fully liquidate debt if debt is greater than collateral
            return (collateral, debt, 0, outsourcedFee);
        }

        if (alchemistCurrentCollateralization < alchemistMinimumCollateralization) {
            outsourcedFee = (debt * feeBps) / BPS;
            // fully liquidate debt in high ltv global environment
            return (debt, debt, 0, outsourcedFee);
        }

        // fee is taken from surplus = collateral - debt
        uint256 surplus = collateral > debt ? collateral - debt : 0;

        fee = (surplus * feeBps) / BPS;

        // collateral remaining for margin‐restore calc
        uint256 adjCollat = collateral - fee;

        // compute m*d  (both plain units)
        uint256 md = (targetCollateralization * debt) / FIXED_POINT_SCALAR;

        // if md <= adjCollat, nothing to liquidate
        if (md <= adjCollat) {
            return (0, 0, fee, 0);
        }

        // numerator = md - adjCollat
        uint256 num = md - adjCollat;

        // denom = m - 1  =>  (targetCollateralization - FIXED_POINT_SCALAR)/FIXED_POINT_SCALAR
        uint256 denom = targetCollateralization - FIXED_POINT_SCALAR;

        // debtToBurn = (num * FIXED_POINT_SCALAR) / denom
        debtToBurn = (num * FIXED_POINT_SCALAR) / denom;

        // gross collateral seize = net + fee
        grossCollateralToSeize = debtToBurn + fee;
    }

}<|MERGE_RESOLUTION|>--- conflicted
+++ resolved
@@ -821,6 +821,7 @@
         collateralInUnderlying = totalValue(accountId);
         collateralizationRatio = collateralInUnderlying * FIXED_POINT_SCALAR / account.debt;
 
+
         // If position is now healthy after repaying earmarked debt and no more liquidation is needed, return with only the repaid amount
         if (collateralizationRatio > collateralizationLowerBound && account.earmarked == 0) {
             return (repaidAmountInYield, 0, 0);
@@ -869,25 +870,9 @@
         // send liquidation amount - fee to transmuter
         TokenUtils.safeTransfer(yieldToken, transmuter, amountLiquidated - feeInYield);
 
-<<<<<<< HEAD
         // send base fee to liquidator if available
         if (feeInYield > 0 && account.collateralBalance >= feeInYield) {
             TokenUtils.safeTransfer(yieldToken, msg.sender, feeInYield);
-=======
-            // excess fee will be sent in underlying token to the liquidator.
-            // since debt token is 1 : 1 with underyling token
-            if (feeBonus > 0) {
-                assert(address(IVaultV2(alchemistFeeVault).asset()) == underlyingToken);
-                uint256 vaultBalance = IERC20(IVaultV2(alchemistFeeVault).asset()).balanceOf(alchemistFeeVault);
-                if (vaultBalance > 0) {
-                    feeInUnderlying = vaultBalance > feeBonus ? feeBonus : vaultBalance;
-
-                    //IVaultV2(alchemistFeeVault).withdraw(feeInUnderlying, msg.sender, msg.sender);
-                    //IERC20(IVaultV2(alchemistFeeVault).asset()).transferFrom(address(this), msg.sender, feeInUnderlying);
-                    TokenUtils.safeTransfer(yieldToken, msg.sender, feeInUnderlying);
-                }
-            }
->>>>>>> 7687d6d9
         }
         if (outsourcedFee > 0 ) {
             uint256 vaultBalance = IERC20(IVaultV2(alchemistFeeVault).asset()).balanceOf(alchemistFeeVault);
@@ -1161,6 +1146,7 @@
         uint256 yieldTokenTVLInUnderlying = convertYieldTokensToUnderlying(_yieldTokensDeposited);
         totalUnderlyingValue = yieldTokenTVLInUnderlying;
     }
+
 
     /// @inheritdoc IAlchemistV3State
     function calculateLiquidation(
