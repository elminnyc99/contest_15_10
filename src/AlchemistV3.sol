// SPDX-License-Identifier: MIT
pragma solidity 0.8.26;

import "./interfaces/IAlchemistV3.sol";
import {ITokenAdapter} from "./interfaces/ITokenAdapter.sol";
import {ITransmuter} from "./interfaces/ITransmuter.sol";
import {IAlchemistV3Position} from "./interfaces/IAlchemistV3Position.sol";
import {IAlchemistETHVault} from "./interfaces/IAlchemistETHVault.sol";
import {IFeeVault} from "./interfaces/IFeeVault.sol";

import "./libraries/PositionDecay.sol";
import {TokenUtils} from "./libraries/TokenUtils.sol";
import {SafeCast} from "./libraries/SafeCast.sol";
import {Initializable} from "../lib/openzeppelin-contracts-upgradeable/contracts/proxy/utils/Initializable.sol";
import {IERC721} from "@openzeppelin/contracts/token/ERC721/IERC721.sol";
import {Unauthorized, IllegalArgument, IllegalState, MissingInputData} from "./base/Errors.sol";
import {IERC20} from "../lib/openzeppelin-contracts/contracts/token/ERC20/IERC20.sol";
import {IPriceFeedAdapter} from "./adapters/ETHUSDPriceFeedAdapter.sol";
import {IAlchemistTokenVault} from "./interfaces/IAlchemistTokenVault.sol";

import {console} from "forge-std/console.sol";

/// @title  AlchemistV3
/// @author Alchemix Finance
contract AlchemistV3 is IAlchemistV3, Initializable {
    using SafeCast for int256;
    using SafeCast for uint256;
    using SafeCast for int128;
    using SafeCast for uint128;

    uint256 public constant BPS = 10_000;
    uint256 public constant FIXED_POINT_SCALAR = 1e18;

    /// @inheritdoc IAlchemistV3Immutables
    string public constant version = "3.0.0";

    /// @inheritdoc IAlchemistV3State
    address public admin;

    /// @inheritdoc IAlchemistV3State
    address public alchemistFeeVault;

    /// @inheritdoc IAlchemistV3Immutables
    address public debtToken;

    /// @inheritdoc IAlchemistV3State
    uint256 public underlyingConversionFactor;

    /// @inheritdoc IAlchemistV3State
    uint256 public blocksPerYear;

    /// @inheritdoc IAlchemistV3State
    uint256 public cumulativeEarmarked;

    /// @inheritdoc IAlchemistV3State
    uint256 public depositCap;

    /// @inheritdoc IAlchemistV3State
    uint256 public lastEarmarkBlock;

    /// @inheritdoc IAlchemistV3State
    uint256 public lastRedemptionBlock;

    /// @inheritdoc IAlchemistV3State
    uint256 public lastTransmuterTokenBalance;

    /// @inheritdoc IAlchemistV3State
    uint256 public minimumCollateralization;

    /// @inheritdoc IAlchemistV3State
    uint256 public collateralizationLowerBound;

    /// @inheritdoc IAlchemistV3State
    uint256 public globalMinimumCollateralization;

    /// @inheritdoc IAlchemistV3State
    uint256 public totalDebt;

    /// @inheritdoc IAlchemistV3State
    uint256 public totalSyntheticsIssued;

    /// @inheritdoc IAlchemistV3State
    uint256 public protocolFee;

    /// @inheritdoc IAlchemistV3State
    uint256 public liquidatorFee;

    /// @inheritdoc IAlchemistV3State
    uint256 public repaymentFee;

    /// @inheritdoc IAlchemistV3State
    address public alchemistPositionNFT;

    /// @inheritdoc IAlchemistV3State
    address public protocolFeeReceiver;

    /// @inheritdoc IAlchemistV3State
    address public underlyingToken;

    /// @inheritdoc IAlchemistV3State
    address public yieldToken;

    /// @inheritdoc IAlchemistV3State
    address public tokenAdapter;

    /// @inheritdoc IAlchemistV3State
    address public transmuter;

    /// @inheritdoc IAlchemistV3State
    address public pendingAdmin;

    /// @inheritdoc IAlchemistV3State
    bool public depositsPaused;

    /// @inheritdoc IAlchemistV3State
    bool public loansPaused;

    /// @inheritdoc IAlchemistV3State
    mapping(address => bool) public guardians;

    /// @dev Weight of earmarked amount / total unearmarked debt
    uint256 private _earmarkWeight;

    /// @dev Weight of redemption amount / total earmarked debt
    uint256 private _redemptionWeight;

    /// @dev Weight of redeemed collateral and fees / value of total collateral
    uint256 private _collateralWeight;

    /// @dev Total locked collateral.
    /// Locked collateral is the collateral that cannot be withdrawn due to LTV constraints
    uint256 private _totalLocked;

    /// @dev Total yield tokens deposited
    /// This is used to differentiate between tokens deposited into a CDP and balance of the contract
    uint256 private _yieldTokensDeposited;

    /// @dev User accounts
    mapping(uint256 => Account) private _accounts;

    /// @dev Historic redemptions
    mapping(uint256 => RedemptionInfo) private _redemptions;

    modifier onlyAdmin() {
        if (msg.sender != admin) {
            revert Unauthorized();
        }
        _;
    }

    modifier onlyAdminOrGuardian() {
        if (msg.sender != admin && !guardians[msg.sender]) {
            revert Unauthorized();
        }
        _;
    }

    modifier onlyTransmuter() {
        if (msg.sender != transmuter) {
            revert Unauthorized();
        }
        _;
    }

    constructor() initializer {}

    function initialize(AlchemistInitializationParams memory params) external initializer {
        _checkArgument(params.protocolFee <= BPS);
        _checkArgument(params.liquidatorFee <= BPS);
        _checkArgument(params.repaymentFee <= BPS);

        debtToken = params.debtToken;
        underlyingToken = params.underlyingToken;
        underlyingConversionFactor = 10 ** (TokenUtils.expectDecimals(params.debtToken) - TokenUtils.expectDecimals(params.underlyingToken));
        yieldToken = params.yieldToken;
        depositCap = params.depositCap;
        blocksPerYear = params.blocksPerYear;
        minimumCollateralization = params.minimumCollateralization;
        globalMinimumCollateralization = params.globalMinimumCollateralization;
        collateralizationLowerBound = params.collateralizationLowerBound;
        admin = params.admin;
        tokenAdapter = params.tokenAdapter;
        transmuter = params.transmuter;
        protocolFee = params.protocolFee;
        protocolFeeReceiver = params.protocolFeeReceiver;
        liquidatorFee = params.liquidatorFee;
        repaymentFee = params.repaymentFee;
        lastEarmarkBlock = block.number;
        lastRedemptionBlock = block.number;
    }

    /// @notice Emitted when a new Position NFT is minted.
    event AlchemistV3PositionNFTMinted(address indexed to, uint256 indexed tokenId);

    /// @notice Sets the NFT position token, callable by admin.
    function setAlchemistPositionNFT(address nft) external onlyAdmin {
        if (nft == address(0)) {
            revert AlchemistV3NFTZeroAddressError();
        }

        if (alchemistPositionNFT != address(0)) {
            revert AlchemistV3NFTAlreadySetError();
        }

        alchemistPositionNFT = nft;
    }

    /// @inheritdoc IAlchemistV3AdminActions
    function setAlchemistFeeVault(address value) external onlyAdmin {
        if (IFeeVault(value).token() != underlyingToken) {
            revert AlchemistVaultTokenMismatchError();
        }
        alchemistFeeVault = value;
        emit AlchemistFeeVaultUpdated(value);
    }

    /// @inheritdoc IAlchemistV3AdminActions
    function setPendingAdmin(address value) external onlyAdmin {
        pendingAdmin = value;

        emit PendingAdminUpdated(value);
    }

    /// @inheritdoc IAlchemistV3AdminActions
    function acceptAdmin() external {
        _checkState(pendingAdmin != address(0));

        if (msg.sender != pendingAdmin) {
            revert Unauthorized();
        }

        admin = pendingAdmin;
        pendingAdmin = address(0);

        emit AdminUpdated(admin);
        emit PendingAdminUpdated(address(0));
    }

    /// @inheritdoc IAlchemistV3AdminActions
    function setDepositCap(uint256 value) external onlyAdmin {
        _checkArgument(value >= IERC20(yieldToken).balanceOf(address(this)));

        depositCap = value;
        emit DepositCapUpdated(value);
    }

    /// @inheritdoc IAlchemistV3AdminActions
    function setProtocolFeeReceiver(address value) external onlyAdmin {
        _checkArgument(value != address(0));

        protocolFeeReceiver = value;
        emit ProtocolFeeReceiverUpdated(value);
    }

    /// @inheritdoc IAlchemistV3AdminActions
    function setProtocolFee(uint256 fee) external onlyAdmin {
        _checkArgument(fee <= BPS);

        protocolFee = fee;
        emit ProtocolFeeUpdated(fee);
    }

    /// @inheritdoc IAlchemistV3AdminActions
    function setLiquidatorFee(uint256 fee) external onlyAdmin {
        _checkArgument(fee <= BPS);

        liquidatorFee = fee;
        emit LiquidatorFeeUpdated(fee);
    }

    /// @inheritdoc IAlchemistV3AdminActions
    function setRepaymentFee(uint256 fee) external onlyAdmin {
        _checkArgument(fee <= BPS);

        repaymentFee = fee;
        emit RepaymentFeeUpdated(fee);
    }

    /// @inheritdoc IAlchemistV3AdminActions
    function setTokenAdapter(address value) external onlyAdmin {
        _checkArgument(value != address(0));

        tokenAdapter = value;
        emit TokenAdapterUpdated(value);
    }

    /// @inheritdoc IAlchemistV3AdminActions
    function setGuardian(address guardian, bool isActive) external onlyAdmin {
        _checkArgument(guardian != address(0));

        guardians[guardian] = isActive;
        emit GuardianSet(guardian, isActive);
    }

    /// @inheritdoc IAlchemistV3AdminActions
    function setMinimumCollateralization(uint256 value) external onlyAdmin {
        _checkArgument(value >= FIXED_POINT_SCALAR);
        minimumCollateralization = value;

        emit MinimumCollateralizationUpdated(value);
    }

    /// @inheritdoc IAlchemistV3AdminActions
    function setGlobalMinimumCollateralization(uint256 value) external onlyAdmin {
        _checkArgument(value >= minimumCollateralization);
        globalMinimumCollateralization = value;
        emit GlobalMinimumCollateralizationUpdated(value);
    }

    /// @inheritdoc IAlchemistV3AdminActions
    function setCollateralizationLowerBound(uint256 value) external onlyAdmin {
        _checkArgument(value <= minimumCollateralization);
        _checkArgument(value >= FIXED_POINT_SCALAR);
        collateralizationLowerBound = value;
        emit CollateralizationLowerBoundUpdated(value);
    }

    /// @inheritdoc IAlchemistV3AdminActions
    function pauseDeposits(bool isPaused) external onlyAdminOrGuardian {
        depositsPaused = isPaused;
        emit DepositsPaused(isPaused);
    }

    /// @inheritdoc IAlchemistV3AdminActions
    function pauseLoans(bool isPaused) external onlyAdminOrGuardian {
        loansPaused = isPaused;
        emit LoansPaused(isPaused);
    }

    /// @inheritdoc IAlchemistV3State
    function getCDP(uint256 tokenId) external view returns (uint256, uint256, uint256) {
        (uint256 debt, uint256 earmarked, uint256 collateral) = _calculateUnrealizedDebt(tokenId);
        return (collateral, debt, earmarked);
    }

    /// @inheritdoc IAlchemistV3State
    function getTotalDeposited() external view returns (uint256) {
        return IERC20(yieldToken).balanceOf(address(this));
    }

    /// @inheritdoc IAlchemistV3State
    function getMaxBorrowable(uint256 tokenId) external view returns (uint256) {
        (uint256 debt,, uint256 collateral) = _calculateUnrealizedDebt(tokenId);
        uint256 debtValueOfCollateral = convertYieldTokensToDebt(collateral);
        return (debtValueOfCollateral * FIXED_POINT_SCALAR / minimumCollateralization) - debt;
    }

    /// @inheritdoc IAlchemistV3State
    function mintAllowance(uint256 ownerTokenId, address spender) external view returns (uint256) {
        Account storage account = _accounts[ownerTokenId];
        return account.mintAllowances[account.allowancesVersion][spender];
    }

    /// @inheritdoc IAlchemistV3State
    function getTotalUnderlyingValue() external view returns (uint256) {
        return _getTotalUnderlyingValue();
    }

    /// @inheritdoc IAlchemistV3State
    function totalValue(uint256 tokenId) public view returns (uint256) {
        uint256 totalUnderlying;
        (,, uint256 collateral) = _calculateUnrealizedDebt(tokenId);
        if (collateral > 0) totalUnderlying += convertYieldTokensToUnderlying(collateral);
        return normalizeUnderlyingTokensToDebt(totalUnderlying);
    }

    /// @inheritdoc IAlchemistV3Actions
    function deposit(uint256 amount, address recipient, uint256 tokenId) external returns (uint256) {
        _checkArgument(recipient != address(0));
        _checkArgument(amount > 0);
        _checkState(!depositsPaused);
        _checkState(_yieldTokensDeposited + amount <= depositCap);

        // Only mint a new position if the id is 0
        if (tokenId == 0) {
            tokenId = IAlchemistV3Position(alchemistPositionNFT).mint(recipient);
            emit AlchemistV3PositionNFTMinted(recipient, tokenId);
        } else {
            _checkForValidAccountId(tokenId);
        }

        _accounts[tokenId].collateralBalance += amount;

        // Transfer tokens from msg.sender now that the internal storage updates have been committed.
        TokenUtils.safeTransferFrom(yieldToken, msg.sender, address(this), amount);
        _yieldTokensDeposited += amount;

        emit Deposit(amount, tokenId);

        return convertYieldTokensToDebt(amount);
    }

    /// @inheritdoc IAlchemistV3Actions
    function withdraw(uint256 amount, address recipient, uint256 tokenId) external returns (uint256) {
        _checkArgument(recipient != address(0));
        _checkForValidAccountId(tokenId);
        _checkArgument(amount > 0);
        _checkAccountOwnership(IAlchemistV3Position(alchemistPositionNFT).ownerOf(tokenId), msg.sender);
        _earmark();

        _sync(tokenId);

        uint256 lockedCollateral = convertDebtTokensToYield( _accounts[tokenId].debt) * minimumCollateralization / FIXED_POINT_SCALAR;
        _checkArgument(_accounts[tokenId].collateralBalance - lockedCollateral >= amount);

        _accounts[tokenId].collateralBalance -= amount;

        // Assure that the collateralization invariant is still held.
        _validate(tokenId);

        // Transfer the yield tokens to msg.sender
        TokenUtils.safeTransfer(yieldToken, recipient, amount);
        _yieldTokensDeposited -= amount;

        emit Withdraw(amount, tokenId, recipient);

        return amount;
    }

    /// @inheritdoc IAlchemistV3Actions
    function mint(uint256 tokenId, uint256 amount, address recipient) external {
        _checkArgument(recipient != address(0));
        _checkForValidAccountId(tokenId);
        _checkArgument(amount > 0);
        _checkState(!loansPaused);
        _checkAccountOwnership(IAlchemistV3Position(alchemistPositionNFT).ownerOf(tokenId), msg.sender);

        // Query transmuter and earmark global debt
        _earmark();

        // Sync current user debt before more is taken
        _sync(tokenId);

        // Mint tokens to recipient
        _mint(tokenId, amount, recipient);
    }

    /// @inheritdoc IAlchemistV3Actions
    function mintFrom(uint256 tokenId, uint256 amount, address recipient) external {
        _checkArgument(amount > 0);
        _checkForValidAccountId(tokenId);
        _checkArgument(recipient != address(0));
        _checkState(!loansPaused);
        // Preemptively try and decrease the minting allowance. This will save gas when the allowance is not sufficient.
        _decreaseMintAllowance(tokenId, msg.sender, amount);

        // Query transmuter and earmark global debt
        _earmark();

        // Sync current user debt before more is taken
        _sync(tokenId);

        // Mint tokens from the tokenId's account to the recipient.
        _mint(tokenId, amount, recipient);
    }

    /// @inheritdoc IAlchemistV3Actions
    function burn(uint256 amount, uint256 recipientId) external returns (uint256) {
        _checkArgument(amount > 0);
        _checkForValidAccountId(recipientId);
        // Check that the user did not mint in this same block
        // This is used to prevent flash loan repayments
        if (block.number == _accounts[recipientId].lastMintBlock) revert CannotRepayOnMintBlock();

        // Query transmuter and earmark global debt
        _earmark();

        // Sync current user debt before more is taken
        _sync(recipientId);

        uint256 debt;
        // Burning alAssets can only repay unearmarked debt
        _checkState((debt = _accounts[recipientId].debt - _accounts[recipientId].earmarked) > 0);

        uint256 credit = amount > debt ? debt : amount;

        // Must only burn enough tokens that the transmuter positions can still be fulfilled
        if (credit > totalSyntheticsIssued - ITransmuter(transmuter).totalLocked()) {
            revert BurnLimitExceeded(credit, totalSyntheticsIssued - ITransmuter(transmuter).totalLocked());
        }

        // Burn the tokens from the message sender
        TokenUtils.safeBurnFrom(debtToken, msg.sender, credit);

        // Debt is subject to protocol fee similar to redemptions
        _accounts[recipientId].collateralBalance -= convertDebtTokensToYield(credit) * protocolFee / BPS;
        TokenUtils.safeTransfer(yieldToken, protocolFeeReceiver, convertDebtTokensToYield(credit) * protocolFee / BPS);
        _yieldTokensDeposited -= convertDebtTokensToYield(credit) * protocolFee / BPS;
        
        // Update the recipient's debt.
        _subDebt(recipientId, credit);

        totalSyntheticsIssued -= credit;

        emit Burn(msg.sender, credit, recipientId);

        return credit;
    }

    /// @inheritdoc IAlchemistV3Actions
    function repay(uint256 amount, uint256 recipientTokenId) public returns (uint256) {
        _checkArgument(amount > 0);
        _checkForValidAccountId(recipientTokenId);
        Account storage account = _accounts[recipientTokenId];
        // Check that the user did not mint in this same block
        // This is used to prevent flash loan repayments
        if (block.number == account.lastMintBlock) revert CannotRepayOnMintBlock();

        // Query transmuter and earmark global debt
        _earmark();

        // Sync current user debt before deciding how much is available to be repaid
        _sync(recipientTokenId);

        uint256 debt;

        // Burning yieldTokens will pay off all types of debt
        _checkState((debt = account.debt) > 0);

        uint256 yieldToDebt = convertYieldTokensToDebt(amount);
        uint256 credit = yieldToDebt > debt ? debt : yieldToDebt;
        uint256 creditToYield = convertDebtTokensToYield(credit);

        // Repay debt from earmarked amount of debt first
        uint256 earmarkToRemove = credit > account.earmarked ? account.earmarked : credit;
        account.earmarked -= earmarkToRemove;
        uint256 earmarkPaidGlobal = cumulativeEarmarked > earmarkToRemove ? earmarkToRemove : cumulativeEarmarked;
        cumulativeEarmarked -= earmarkPaidGlobal;

        // Debt is subject to protocol fee similar to redemptions
        account.collateralBalance -= creditToYield * protocolFee / BPS;

        _subDebt(recipientTokenId, credit);

        // Transfer the repaid tokens to the transmuter.
        TokenUtils.safeTransferFrom(yieldToken, msg.sender, transmuter, creditToYield);
        TokenUtils.safeTransfer(yieldToken, protocolFeeReceiver, creditToYield * protocolFee / BPS);
        _yieldTokensDeposited -= creditToYield * protocolFee / BPS;

        emit Repay(msg.sender, amount, recipientTokenId, creditToYield);

        return creditToYield;
    }

    /// @inheritdoc IAlchemistV3Actions
    function liquidate(uint256 accountId) external override returns (uint256 yieldAmount, uint256 feeInYield, uint256 feeInUnderlying) {
        _checkForValidAccountId(accountId);
        (yieldAmount, feeInYield, feeInUnderlying) = _liquidate(accountId);
        if (yieldAmount > 0) {
            emit Liquidated(accountId, msg.sender, yieldAmount, feeInYield, feeInUnderlying);
            return (yieldAmount, feeInYield, feeInUnderlying);
        } else {
            // no liquidation amount returned, so no liquidation happened
            revert LiquidationError();
        }
    }

    /// @inheritdoc IAlchemistV3Actions
    function batchLiquidate(uint256[] memory accountIds)
        external
        returns (uint256 totalAmountLiquidated, uint256 totalFeesInYield, uint256 totalFeesInUnderlying)
    {
        if (accountIds.length == 0) {
            revert MissingInputData();
        }

        for (uint256 i = 0; i < accountIds.length; i++) {
            uint256 accountId = accountIds[i];
            if (accountId == 0 || !_tokenExists(alchemistPositionNFT, accountId)) {
                continue;
            }
            (uint256 underlyingAmount, uint256 feeInYield, uint256 feeInUnderlying) = _liquidate(accountId);
            totalAmountLiquidated += underlyingAmount;
            totalFeesInYield += feeInYield;
            totalFeesInUnderlying += feeInUnderlying;
        }

        if (totalAmountLiquidated > 0) {
            return (totalAmountLiquidated, totalFeesInYield, totalFeesInUnderlying);
        } else {
            // no total liquidation amount returned, so no liquidations happened
            revert LiquidationError();
        }
    }

    /// @inheritdoc IAlchemistV3Actions
    function redeem(uint256 amount) external onlyTransmuter {
        _earmark();

        // If amount is greater than cumulative earmarked it is due to rounding down the price of tokens held by the transmuter
        // This underpricing leads to the transmuter requesting more tokens than the alchemist has earmarked in some cases
        _redemptionWeight += PositionDecay.WeightIncrement(amount > cumulativeEarmarked ? cumulativeEarmarked : amount, cumulativeEarmarked);

        // Calculate current fee price
        uint256 collRedeemed = convertDebtTokensToYield(amount);
        uint256 feeCollateral = collRedeemed * protocolFee / BPS;
        uint256 totalOut = collRedeemed + feeCollateral;

        // Update weights and totals
        uint256 old = _totalLocked;
        _totalLocked = totalOut > old ? 0 : old - totalOut;
        // Same rounding behavior as above
        _collateralWeight += PositionDecay.WeightIncrement(totalOut > old ? old : totalOut, old);
        cumulativeEarmarked -= amount;
        totalDebt -= amount;

        lastRedemptionBlock = block.number;

        _redemptions[block.number] = RedemptionInfo(cumulativeEarmarked, totalDebt, _earmarkWeight);

        TokenUtils.safeTransfer(yieldToken, transmuter, collRedeemed);
        TokenUtils.safeTransfer(yieldToken, protocolFeeReceiver, feeCollateral);
        _yieldTokensDeposited -= collRedeemed + feeCollateral;

        emit Redemption(amount);
    }

    ///@inheritdoc IAlchemistV3Actions
    function reduceSyntheticsIssued(uint256 amount) external onlyTransmuter {
        totalSyntheticsIssued -= amount;
    }

    ///@inheritdoc IAlchemistV3Actions
    function setTransmuterTokenBalance(uint256 amount) external onlyTransmuter {
        lastTransmuterTokenBalance = amount;
    }

    /// @inheritdoc IAlchemistV3Actions
    function poke(uint256 tokenId) external {
        _checkForValidAccountId(tokenId);
        _earmark();
        _sync(tokenId);
    }

    /// @inheritdoc IAlchemistV3Actions
    function approveMint(uint256 tokenId, address spender, uint256 amount) external {
        _checkAccountOwnership(IAlchemistV3Position(alchemistPositionNFT).ownerOf(tokenId), msg.sender);
        _approveMint(tokenId, spender, amount);
    }

    /// @inheritdoc IAlchemistV3Actions
    function resetMintAllowances(uint256 tokenId) external {
        // Allow calls from either the token owner or the NFT contract
        if (msg.sender != address(alchemistPositionNFT)) {
            // Direct call - verify caller is current owner
            address tokenOwner = IERC721(alchemistPositionNFT).ownerOf(tokenId);
            if (msg.sender != tokenOwner) {
                revert Unauthorized();
            }
        }
        // increment version to start the mapping from a fresh state
        _accounts[tokenId].allowancesVersion += 1;
        // Emit event to notify allowance clearing
        emit MintAllowancesReset(tokenId);
    }

    /// @inheritdoc IAlchemistV3State
    function convertYieldTokensToDebt(uint256 amount) public view returns (uint256) {
        return normalizeUnderlyingTokensToDebt(convertYieldTokensToUnderlying(amount));
    }

    /// @inheritdoc IAlchemistV3State
    function convertDebtTokensToYield(uint256 amount) public view returns (uint256) {
        return convertUnderlyingTokensToYield(normalizeDebtTokensToUnderlying(amount));
    }

    /// @inheritdoc IAlchemistV3State
    function convertYieldTokensToUnderlying(uint256 amount) public view returns (uint256) {
        uint8 decimals = TokenUtils.expectDecimals(yieldToken);
        return (amount * ITokenAdapter(tokenAdapter).price()) / 10 ** decimals;
    }

    /// @inheritdoc IAlchemistV3State
    function convertUnderlyingTokensToYield(uint256 amount) public view returns (uint256) {
        uint8 decimals = TokenUtils.expectDecimals(yieldToken);
        if (ITokenAdapter(tokenAdapter).price() == 0) {
            return 0;
        }
        return amount * 10 ** decimals / ITokenAdapter(tokenAdapter).price();
    }

    /// @inheritdoc IAlchemistV3State
    function normalizeUnderlyingTokensToDebt(uint256 amount) public view returns (uint256) {
        return amount * underlyingConversionFactor;
    }

    /// @inheritdoc IAlchemistV3State
    function normalizeDebtTokensToUnderlying(uint256 amount) public view returns (uint256) {
        return amount / underlyingConversionFactor;
    }

    /// @dev Mints debt tokens to `recipient` using the account owned by `tokenId`.
    /// @param tokenId     The tokenId of the account to mint from.
    /// @param amount    The amount to mint.
    /// @param recipient The recipient of the minted debt tokens.
    function _mint(uint256 tokenId, uint256 amount, address recipient) internal {
        _addDebt(tokenId, amount);

        totalSyntheticsIssued += amount;

        // Validate the tokenId's account to assure that the collateralization invariant is still held.
        _validate(tokenId);

        _accounts[tokenId].lastMintBlock = block.number;

        // Mint the debt tokens to the recipient.
        TokenUtils.safeMint(debtToken, recipient, amount);

        emit Mint(tokenId, amount, recipient);
    }

    /**
     * @notice Force repays earmarked debt of the account owned by `accountId` using account's collateral balance.
     * @param accountId The tokenId of the account to repay from.
     * @param amount The amount to repay in debt tokens.
     * @return creditToYield The amount of yield tokens repaid.
     */
    function _forceRepay(uint256 accountId, uint256 amount) internal returns (uint256) {
        if (amount == 0) {
            return 0;
        }
        _checkForValidAccountId(accountId);
        Account storage account = _accounts[accountId];

        // Query transmuter and earmark global debt
        _earmark();

        // Sync current user debt before deciding how much is available to be repaid
        _sync(accountId);

        uint256 debt;

        // Burning yieldTokens will pay off all types of debt
        _checkState((debt = account.debt) > 0);
<<<<<<< HEAD
        uint256 yieldToDebt = convertYieldTokensToDebt(amount);
        uint256 credit = yieldToDebt > debt ? debt : yieldToDebt;
=======

        uint256 credit = amount > debt ? debt : amount;
>>>>>>> 6c6cad68
        uint256 creditToYield = convertDebtTokensToYield(credit);
        _subDebt(accountId, credit);
        // Repay debt from earmarked amount of debt first
<<<<<<< HEAD
        uint256 earmarkToRemove = credit > account.earmarked ? account.earmarked : credit;
        account.earmarked -= earmarkToRemove;
        uint256 earmarkPaidGlobal = cumulativeEarmarked > earmarkToRemove ? earmarkToRemove : cumulativeEarmarked;
        cumulativeEarmarked -= earmarkPaidGlobal;

        account.collateralBalance -= creditToYield;
        
        // Transfer the repaid tokens from the account to the transmuter.
        TokenUtils.safeTransfer(yieldToken, address(transmuter), creditToYield);
        _yieldTokensDeposited -= creditToYield;
=======
        account.earmarked -= credit > account.earmarked ? account.earmarked : credit;
        creditToYield = creditToYield > account.collateralBalance ? account.collateralBalance : creditToYield;
        account.collateralBalance -= creditToYield;

        uint256 protocolFeeTotal = creditToYield * protocolFee / BPS;

        if (account.collateralBalance > protocolFeeTotal) {
            account.collateralBalance -= protocolFeeTotal;
            // Transfer the protocol fee to the protocol fee receiver
            TokenUtils.safeTransfer(yieldToken, protocolFeeReceiver, protocolFeeTotal);
        }

        if (creditToYield > 0) {
            // Transfer the repaid tokens from the account to the transmuter.
            TokenUtils.safeTransfer(yieldToken, address(transmuter), creditToYield);
        }
>>>>>>> 6c6cad68

        return creditToYield;
    }

    /// @dev Fetches and applies the liquidation amount to account `tokenId` if the account collateral ratio touches `collateralizationLowerBound`.
    /// @dev Repays earmarked debt if it exists
    /// @dev If earmarked repayment restores account to healthy collateralization, no liquidation is performed. Caller receives a repayment fee.
    /// @param accountId  The tokenId of the account to to liquidate.
    /// @return amountLiquidated  The amount (in yield tokens) removed from the account `tokenId`.
    /// @return feeInYield The additional fee as a % of the liquidation amount to be sent to the liquidator
    /// @return feeInUnderlying The additional fee as a % of the liquidation amount, denominated in underlying token, to be sent to the liquidator
    function _liquidate(uint256 accountId) internal returns (uint256 amountLiquidated, uint256 feeInYield, uint256 feeInUnderlying) {
        // Query transmuter and earmark global debt
        _earmark();
        // Sync current user debt before deciding how much needs to be liquidated
        _sync(accountId);

        Account storage account = _accounts[accountId];

        // Early return if no debt exists
        if (account.debt == 0) {
            return (0, 0, 0);
        }

        // In the rare scenario where the price is 0, return 0
        if (ITokenAdapter(tokenAdapter).price() == 0) {
            return (0, 0, 0);
        }

        // Calculate initial collateralization ratio
        uint256 collateralInUnderlying = totalValue(accountId);
        uint256 collateralizationRatio = collateralInUnderlying * FIXED_POINT_SCALAR / account.debt;

        // If account is healthy, nothing to liquidate
        if (collateralizationRatio > collateralizationLowerBound) {
            return (0, 0, 0);
        }

        // Try to repay earmarked debt if it exists
        uint256 repaidAmountInYield = 0;
        if (account.earmarked > 0) {
            repaidAmountInYield = _forceRepay(accountId, account.earmarked);
        }
        // If debt is fully cleared, return with only the repaid amount, no liquidation needed, caller receives repayment fee
        if (account.debt == 0) {
            feeInYield = _resolveRepaymentFee(accountId, repaidAmountInYield);
            TokenUtils.safeTransfer(yieldToken, msg.sender, feeInYield);
            return (repaidAmountInYield, feeInYield, 0);
        }

        // Recalculate ratio after any repayment to determine if further liquidation is needed
        collateralInUnderlying = totalValue(accountId);
        collateralizationRatio = collateralInUnderlying * FIXED_POINT_SCALAR / account.debt;

        if (collateralizationRatio <= collateralizationLowerBound) {
            // Do actual liquidation
            return _doLiquidation(accountId, collateralInUnderlying, repaidAmountInYield);
        } else {
            // Since only a repayment happened, send repayment fee to caller
            feeInYield = _resolveRepaymentFee(accountId, repaidAmountInYield);
            TokenUtils.safeTransfer(yieldToken, msg.sender, feeInYield);
            return (repaidAmountInYield, feeInYield, 0);
        }
    }

    /// @dev Performs the actual liquidation logic when collateralization is below the lower bound
    /// @param accountId The tokenId of the account to to liquidate.
    /// @param collateralInUnderlying The collateral value of the account in underlying tokens.
    /// @param repaidAmountInYield The amount of debt repaid in yield tokens.
    /// @return amountLiquidated The amount of yield tokens liquidated.
    /// @return feeInYield The fee in yield tokens to be sent to the liquidator.
    /// @return feeInUnderlying The fee in underlying tokens to be sent to the liquidator.
    function _doLiquidation(uint256 accountId, uint256 collateralInUnderlying, uint256 repaidAmountInYield)
        internal
        returns (uint256 amountLiquidated, uint256 feeInYield, uint256 feeInUnderlying)
    {
        Account storage account = _accounts[accountId];

        (uint256 liquidationAmount, uint256 debtToBurn, uint256 baseFee, uint256 outsourcedFee) = calculateLiquidation(
            collateralInUnderlying,
            account.debt,
            minimumCollateralization,
            normalizeUnderlyingTokensToDebt(_getTotalUnderlyingValue()) * FIXED_POINT_SCALAR / totalDebt,
            globalMinimumCollateralization,
            liquidatorFee
        );

        amountLiquidated = convertDebtTokensToYield(liquidationAmount);
        feeInYield = convertDebtTokensToYield(baseFee);

        // update user balance and debt
        account.collateralBalance = account.collateralBalance > amountLiquidated ? account.collateralBalance - amountLiquidated : 0;
        _subDebt(accountId, debtToBurn);

<<<<<<< HEAD
            // send liquidation amount - any fee to the transmuter. the transmuter only accepts yield tokens
            TokenUtils.safeTransfer(yieldToken, transmuter, adjustedDebtToBurn);
            _yieldTokensDeposited -= adjustedDebtToBurn;

            if (feeInYield > 0) {
                // send base fee in yield tokens to liquidator
                TokenUtils.safeTransfer(yieldToken, msg.sender, feeInYield);
                _yieldTokensDeposited -= feeInYield;
            }
=======
        // send liquidation amount - fee to transmuter
        TokenUtils.safeTransfer(yieldToken, transmuter, amountLiquidated - feeInYield);

        // send base fee to liquidator if available
        if (feeInYield > 0 && account.collateralBalance >= feeInYield) {
            TokenUtils.safeTransfer(yieldToken, msg.sender, feeInYield);
        }
>>>>>>> 6c6cad68

        // Handle outsourced fee from vault
        if (outsourcedFee > 0) {
            uint256 vaultBalance = IFeeVault(alchemistFeeVault).totalDeposits();
            if (vaultBalance > 0) {
                uint256 feeBonus = normalizeDebtTokensToUnderlying(outsourcedFee);
                feeInUnderlying = vaultBalance > feeBonus ? feeBonus : vaultBalance;
                IFeeVault(alchemistFeeVault).withdraw(msg.sender, feeInUnderlying);
            }
        }

        return (amountLiquidated + repaidAmountInYield, feeInYield, feeInUnderlying);
    }

    /// @dev Handles repayment fee calculation and account deduction
    /// @param accountId The tokenId of the account to force a repayment on.
    /// @param repaidAmountInYield The amount of debt repaid in yield tokens.
    /// @return fee The fee in yield tokens to be sent to the liquidator.
    function _resolveRepaymentFee(uint256 accountId, uint256 repaidAmountInYield) internal returns (uint256 fee) {
        Account storage account = _accounts[accountId];
        // calculate repayment fee and deduct from account
        fee = repaidAmountInYield * repaymentFee / BPS;
        account.collateralBalance -= fee > account.collateralBalance ? account.collateralBalance : fee;
        return fee;
    }

    /// @dev Increases the debt by `amount` for the account owned by `tokenId`.
    ///
    /// @param tokenId   The account owned by tokenId.
    /// @param amount  The amount to increase the debt by.
    function _addDebt(uint256 tokenId, uint256 amount) internal {
        Account storage account = _accounts[tokenId];

        // Update collateral variables
        uint256 toLock = convertDebtTokensToYield(amount) * minimumCollateralization / FIXED_POINT_SCALAR;
        uint256 lockedCollateral = convertDebtTokensToYield(account.debt) * minimumCollateralization / FIXED_POINT_SCALAR;

        if (account.collateralBalance - lockedCollateral < toLock) revert Undercollateralized();
        account.rawLocked = lockedCollateral + toLock;
        _totalLocked += toLock;
        account.debt += amount;
        totalDebt += amount;
    }

    /// @dev Increases the debt by `amount` for the account owned by `tokenId`.
    /// @param tokenId   The account owned by tokenId.
    /// @param amount  The amount to decrease the debt by.
    function _subDebt(uint256 tokenId, uint256 amount) internal {
        Account storage account = _accounts[tokenId];
<<<<<<< HEAD
=======
        account.debt = account.debt > amount ? account.debt - amount : 0;
        totalDebt = totalDebt > amount ? totalDebt - amount : 0;
>>>>>>> 6c6cad68

        // Update collateral variables
        uint256 toFree = convertDebtTokensToYield(amount) * minimumCollateralization / FIXED_POINT_SCALAR;
        uint256 lockedCollateral = convertDebtTokensToYield(account.debt) * minimumCollateralization / FIXED_POINT_SCALAR;

        // For cases when someone above minimum LTV gets liquidated.
        if (toFree > _totalLocked) {
            toFree = _totalLocked;
        }

        account.debt -= amount;
        totalDebt -= amount;
        _totalLocked -= toFree;
        account.rawLocked = lockedCollateral - toFree;
    }

    /// @dev Set the mint allowance for `spender` to `amount` for the account owned by `tokenId`.
    ///
    /// @param ownerTokenId   The id of the account granting approval.
    /// @param spender The address of the spender.
    /// @param amount  The amount of debt tokens to set the mint allowance to.
    function _approveMint(uint256 ownerTokenId, address spender, uint256 amount) internal {
        Account storage account = _accounts[ownerTokenId];
        account.mintAllowances[account.allowancesVersion][spender] = amount;
        emit ApproveMint(ownerTokenId, spender, amount);
    }

    /// @dev Decrease the mint allowance for `spender` by `amount` for the account owned by `ownerTokenId`.
    ///
    /// @param ownerTokenId The id of the account owner.
    /// @param spender The address of the spender.
    /// @param amount  The amount of debt tokens to decrease the mint allowance by.
    function _decreaseMintAllowance(uint256 ownerTokenId, address spender, uint256 amount) internal {
        Account storage account = _accounts[ownerTokenId];
        account.mintAllowances[account.allowancesVersion][spender] -= amount;
    }

    /// @dev Checks an expression and reverts with an {IllegalArgument} error if the expression is {false}.
    ///
    /// @param expression The expression to check.
    function _checkArgument(bool expression) internal pure {
        if (!expression) {
            revert IllegalArgument();
        }
    }

    /// @dev Checks if owner == sender and reverts with an {UnauthorizedAccountAccessError} error if the result is {false}.
    ///
    /// @param owner The address of the owner of an account.
    /// @param user The address of the user attempting to access an account.
    function _checkAccountOwnership(address owner, address user) internal pure {
        if (owner != user) {
            revert UnauthorizedAccountAccessError();
        }
    }

    /// @dev reverts {UnknownAccountOwnerIDError} error by if no owner exists.
    ///
    /// @param tokenId The id of an account.
    function _checkForValidAccountId(uint256 tokenId) internal view {
        if (!_tokenExists(alchemistPositionNFT, tokenId)) {
            revert UnknownAccountOwnerIDError();
        }
    }

    /**
     * @notice Checks whether a token id is linked to an owner. Non blocking / no reverts.
     * @param nft The address of the ERC721 based contract.
     * @param tokenId The token id to check.
     * @return exists A boolean that is true if the token exists.
     */
    function _tokenExists(address nft, uint256 tokenId) internal view returns (bool exists) {
        if (tokenId == 0) {
            // token ids start from 1
            return false;
        }
        try IERC721(nft).ownerOf(tokenId) {
            // If the call succeeds, the token exists.
            exists = true;
        } catch {
            // If the call fails, then the token does not exist.
            exists = false;
        }
    }

    /// @dev Checks an expression and reverts with an {IllegalState} error if the expression is {false}.
    ///
    /// @param expression The expression to check.
    function _checkState(bool expression) internal pure {
        if (!expression) {
            revert IllegalState();
        }
    }

    /// @dev Checks that the account owned by `tokenId` is properly collateralized.
    /// @dev If the account is undercollateralized then this will revert with an {Undercollateralized} error.
    ///
    /// @param tokenId The id of the account owner.
    function _validate(uint256 tokenId) internal view {
        if (_isUnderCollateralized(tokenId)) revert Undercollateralized();
    }

    /// @dev Update the user's earmarked and redeemed debt amounts.
    function _sync(uint256 tokenId) internal {
        Account storage account = _accounts[tokenId];

        // ----- 1) Earmark progression (from live, unearmarked debt) -----
        uint256 dE = _earmarkWeight - account.lastAccruedEarmarkWeight;
        uint256 unearmarked0 = account.debt - account.earmarked;                 // invariant: >= 0
        uint256 newlyEarmarked = (dE == 0 || unearmarked0 == 0)
            ? 0
            : PositionDecay.ScaleByWeightDelta(unearmarked0, dE);

<<<<<<< HEAD
        uint256 earmarkedState = account.earmarked + newlyEarmarked;
        account.lastAccruedEarmarkWeight = _earmarkWeight;
=======
        // Recreate account state at last redemption block if the redemption was in the past
        uint256 earmarkToRedeem;
        uint256 earmarkPreviousState;
        if (block.number > lastRedemptionBlock && _redemptionWeight != 0) {
            debtToEarmark =
                PositionDecay.ScaleByWeightDelta(account.debt - account.earmarked, previousRedemption.earmarkWeight - account.lastAccruedEarmarkWeight);
>>>>>>> 6c6cad68

        // ----- 2) Redemption progression (strictly from the post-earmark base) -----
        uint256 dR = _redemptionWeight - account.lastAccruedRedemptionWeight;
        uint256 redeemedDebt = (dR == 0 || earmarkedState == 0)
            ? 0
            : PositionDecay.ScaleByWeightDelta(earmarkedState, dR);

        if (redeemedDebt != 0) {
            // Consume earmark and debt 1:1 (keeps earmarked ≤ debt inherently)
            account.debt       -= redeemedDebt;
            account.earmarked   = earmarkedState - redeemedDebt;

            // Redeem user collateral equal to the redeemed debt’s value
            uint256 redeemedCollateral = convertDebtTokensToYield(redeemedDebt);
            account.collateralBalance -= redeemedCollateral;

            account.lastAccruedRedemptionWeight = _redemptionWeight;
            account.lastRedemptionSync = lastRedemptionBlock; // redemption weights are always updated on earmark update
        } else {
            // No redemption delta; just carry the earmark forward
            account.earmarked = earmarkedState;
        }

        // ----- 3) Locked collateral is a pure function of current debt (no clamping, no extra weight) -----
        // Exact “required lock” for the new debt; ceil to avoid 1-wei debt/lock drift
        uint256 requiredLock = (convertDebtTokensToYield(account.debt) * minimumCollateralization + (FIXED_POINT_SCALAR - 1)) / FIXED_POINT_SCALAR;
        account.rawLocked = requiredLock;

        // We consider collateral “weight” irrelevant for redemption; we still advance the marker to avoid future deltas.
        account.lastCollateralWeight = _collateralWeight;
    }

    /// @dev Earmarks the debt for redemption.
    function _earmark() internal {
        if (totalDebt == 0) return;

        if (block.number > lastEarmarkBlock) {
            // Check what the transmuter will cover and subtract this from what is needed from earmarks
            uint256 transmuterCurrentBalance = TokenUtils.safeBalanceOf(yieldToken, address(transmuter));
            uint256 transmuterDifference = transmuterCurrentBalance < lastTransmuterTokenBalance ? 0 : transmuterCurrentBalance - lastTransmuterTokenBalance;
            uint256 amount = ITransmuter(transmuter).queryGraph(lastEarmarkBlock + 1, block.number);
            amount = amount < convertYieldTokensToDebt(transmuterDifference) ? amount : amount - convertYieldTokensToDebt(transmuterDifference);
            if (amount > 0) {
                _earmarkWeight += PositionDecay.WeightIncrement(amount, totalDebt - cumulativeEarmarked);
                cumulativeEarmarked += amount;
            }

            lastEarmarkBlock = block.number;
        }
    }

    /// @dev Gets the amount of debt that the account owned by `owner` will have after a sync occurs.
    ///
    /// @param tokenId The id of the account owner.
    ///
    /// @return projectedDebt The amount of debt that the account owned by `owner` will have after an update.
    /// @return projectedEarmarked The amount of debt which is currently earmarked fro redemption.
    /// @return projectedCollateralBalance The amount of collateral that has yet to be redeemed.
    function _calculateUnrealizedDebt(uint256 tokenId)
        internal
        view
        returns (uint256 projectedDebt, uint256 projectedEarmarked, uint256 projectedCollateralBalance)
    {
        Account storage account = _accounts[tokenId];
        RedemptionInfo memory previousRedemption = _redemptions[lastRedemptionBlock];

        // ---- 1) Simulate the earmark-weight update that would happen "now" ----
        uint256 earmarkWeightNow = _earmarkWeight;

        if (block.number > lastEarmarkBlock) {
            uint256 amount = ITransmuter(transmuter).queryGraph(lastEarmarkBlock + 1, block.number);
            if (amount > 0) {
                // NOTE: denominator is *live* debt share: totalDebt - cumulativeEarmarked
                earmarkWeightNow += PositionDecay.WeightIncrement(amount, totalDebt - cumulativeEarmarked);
            }
        }

<<<<<<< HEAD
        // ---- 2) Semantic projection to keep state on the invariant manifold (not a clamp for safety) ----
        uint256 earmarked0 = account.earmarked <= account.debt ? account.earmarked : account.debt;
        uint256 unearmarked0 = account.debt - earmarked0;

        // ---- 3) Earmark progression to the effective (simulated) E weight ----
        uint256 dE = earmarkWeightNow - account.lastAccruedEarmarkWeight;
        uint256 newlyEarmarked = (dE == 0 || unearmarked0 == 0)
            ? 0
            : PositionDecay.ScaleByWeightDelta(unearmarked0, dE);

        uint256 earmarkedState = earmarked0 + newlyEarmarked;

        // ---- 4) If a redemption happened since this account last processed redemption,
        //         redeem from the earmark *as reconstructed at that redemption’s E anchor*. ----
        bool redemptionPending =
            (lastRedemptionBlock > account.lastRedemptionSync) &&
            (_redemptionWeight > account.lastAccruedRedemptionWeight);

        uint256 baseForRedemption;
        if (redemptionPending) {
            // Rebuild earmark at the redemption’s anchor E-weight.
            uint256 dE_anchor = previousRedemption.earmarkWeight - account.lastAccruedEarmarkWeight;
            uint256 earmarkAtAnchor = (dE_anchor == 0 || unearmarked0 == 0)
                ? earmarked0
                : earmarked0 + PositionDecay.ScaleByWeightDelta(unearmarked0, dE_anchor);
            baseForRedemption = earmarkAtAnchor;
=======
        uint256 debtToEarmark = PositionDecay.ScaleByWeightDelta(account.debt - account.earmarked, earmarkWeightCopy - account.lastAccruedEarmarkWeight);
        uint256 earmarkedState = account.earmarked + debtToEarmark;

        // Recreate account state at last redemption block if the redemption was in the past
        uint256 earmarkedPreviousState;
        uint256 earmarkToRedeem;
        if (block.number > lastRedemptionBlock && _redemptionWeight != 0) {
            debtToEarmark =
                PositionDecay.ScaleByWeightDelta(account.debt - account.earmarked, previousRedemption.earmarkWeight - account.lastAccruedEarmarkWeight);

            earmarkedPreviousState = account.earmarked + debtToEarmark;
            earmarkToRedeem = PositionDecay.ScaleByWeightDelta(earmarkedPreviousState, _redemptionWeight - account.lastAccruedRedemptionWeight);
>>>>>>> 6c6cad68
        } else {
            // Otherwise redeem from the current (simulated) earmark state.
            baseForRedemption = earmarkedState;
        }

        // ---- 5) Redemption progression to the current R weight ----
        // (No R simulation here; by design, R only updates in/after an E update, which we reconstructed above.)
        uint256 dR = _redemptionWeight - account.lastAccruedRedemptionWeight;
        uint256 earmarkToRedeem = (dR == 0 || baseForRedemption == 0)
            ? 0
            : PositionDecay.ScaleByWeightDelta(baseForRedemption, dR);

        // ---- 6) Collateral decay to current collateral weight (no redemption pull here) ----
        uint256 dC = _collateralWeight - account.lastCollateralWeight;
        uint256 collateralToRemove = (dC == 0 || account.rawLocked == 0)
            ? 0
            : PositionDecay.ScaleByWeightDelta(account.rawLocked, dC);

        // ---- 7) Return the post-sync projections (what _sync would set, without mutating) ----
        projectedDebt = account.debt - earmarkToRedeem;
        projectedEarmarked = earmarkedState - earmarkToRedeem;

        // "amount of collateral that has yet to be redeemed" = balance after collateral decay only.
        // (Actual redemption outflow happens when Transmuter claims, not here.)
        projectedCollateralBalance = account.collateralBalance - collateralToRemove;
    }

    /// @dev Checks that the account owned by `tokenId` is properly collateralized.
    /// @dev Returns true only if the account is undercollateralized
    ///
    /// @param tokenId The id of the account owner.
    function _isUnderCollateralized(uint256 tokenId) internal view returns (bool) {
        uint256 debt = _accounts[tokenId].debt;
        if (debt == 0) return false;

        uint256 collateralization = totalValue(tokenId) * FIXED_POINT_SCALAR / debt;
        return collateralization < minimumCollateralization;
    }

    /// @dev Calculates the total value of the alchemist in the underlying token.
    /// @return totalUnderlyingValue The total value of the alchemist in the underlying token.
    function _getTotalUnderlyingValue() internal view returns (uint256 totalUnderlyingValue) {
        uint256 yieldTokenTVLInUnderlying = convertYieldTokensToUnderlying(_yieldTokensDeposited);
        totalUnderlyingValue = yieldTokenTVLInUnderlying;
    }

    /// @inheritdoc IAlchemistV3State
    function calculateLiquidation(
        uint256 collateral,
        uint256 debt,
        uint256 targetCollateralization,
        uint256 alchemistCurrentCollateralization,
        uint256 alchemistMinimumCollateralization,
        uint256 feeBps
    ) public pure returns (uint256 grossCollateralToSeize, uint256 debtToBurn, uint256 fee, uint256 outsourcedFee) {
        if (debt >= collateral) {
            outsourcedFee = (debt * feeBps) / BPS;
            // fully liquidate debt if debt is greater than collateral
            return (collateral, debt, 0, outsourcedFee);
        }

        if (alchemistCurrentCollateralization < alchemistMinimumCollateralization) {
            outsourcedFee = (debt * feeBps) / BPS;
            // fully liquidate debt in high ltv global environment
            return (debt, debt, 0, outsourcedFee);
        }

        // fee is taken from surplus = collateral - debt
        uint256 surplus = collateral > debt ? collateral - debt : 0;

        fee = (surplus * feeBps) / BPS;

        // collateral remaining for margin‐restore calc
        uint256 adjCollat = collateral - fee;

        // compute m*d  (both plain units)
        uint256 md = (targetCollateralization * debt) / FIXED_POINT_SCALAR;

        // if md <= adjCollat, nothing to liquidate
        if (md <= adjCollat) {
            return (0, 0, fee, 0);
        }

        // numerator = md - adjCollat
        uint256 num = md - adjCollat;

        // denom = m - 1  =>  (targetCollateralization - FIXED_POINT_SCALAR)/FIXED_POINT_SCALAR
        uint256 denom = targetCollateralization - FIXED_POINT_SCALAR;

        // debtToBurn = (num * FIXED_POINT_SCALAR) / denom
        debtToBurn = (num * FIXED_POINT_SCALAR) / denom;

        // gross collateral seize = net + fee
        grossCollateralToSeize = debtToBurn + fee;
    }
}<|MERGE_RESOLUTION|>--- conflicted
+++ resolved
@@ -732,28 +732,11 @@
 
         // Burning yieldTokens will pay off all types of debt
         _checkState((debt = account.debt) > 0);
-<<<<<<< HEAD
-        uint256 yieldToDebt = convertYieldTokensToDebt(amount);
-        uint256 credit = yieldToDebt > debt ? debt : yieldToDebt;
-=======
 
         uint256 credit = amount > debt ? debt : amount;
->>>>>>> 6c6cad68
         uint256 creditToYield = convertDebtTokensToYield(credit);
         _subDebt(accountId, credit);
         // Repay debt from earmarked amount of debt first
-<<<<<<< HEAD
-        uint256 earmarkToRemove = credit > account.earmarked ? account.earmarked : credit;
-        account.earmarked -= earmarkToRemove;
-        uint256 earmarkPaidGlobal = cumulativeEarmarked > earmarkToRemove ? earmarkToRemove : cumulativeEarmarked;
-        cumulativeEarmarked -= earmarkPaidGlobal;
-
-        account.collateralBalance -= creditToYield;
-        
-        // Transfer the repaid tokens from the account to the transmuter.
-        TokenUtils.safeTransfer(yieldToken, address(transmuter), creditToYield);
-        _yieldTokensDeposited -= creditToYield;
-=======
         account.earmarked -= credit > account.earmarked ? account.earmarked : credit;
         creditToYield = creditToYield > account.collateralBalance ? account.collateralBalance : creditToYield;
         account.collateralBalance -= creditToYield;
@@ -770,7 +753,6 @@
             // Transfer the repaid tokens from the account to the transmuter.
             TokenUtils.safeTransfer(yieldToken, address(transmuter), creditToYield);
         }
->>>>>>> 6c6cad68
 
         return creditToYield;
     }
@@ -865,17 +847,6 @@
         account.collateralBalance = account.collateralBalance > amountLiquidated ? account.collateralBalance - amountLiquidated : 0;
         _subDebt(accountId, debtToBurn);
 
-<<<<<<< HEAD
-            // send liquidation amount - any fee to the transmuter. the transmuter only accepts yield tokens
-            TokenUtils.safeTransfer(yieldToken, transmuter, adjustedDebtToBurn);
-            _yieldTokensDeposited -= adjustedDebtToBurn;
-
-            if (feeInYield > 0) {
-                // send base fee in yield tokens to liquidator
-                TokenUtils.safeTransfer(yieldToken, msg.sender, feeInYield);
-                _yieldTokensDeposited -= feeInYield;
-            }
-=======
         // send liquidation amount - fee to transmuter
         TokenUtils.safeTransfer(yieldToken, transmuter, amountLiquidated - feeInYield);
 
@@ -883,7 +854,6 @@
         if (feeInYield > 0 && account.collateralBalance >= feeInYield) {
             TokenUtils.safeTransfer(yieldToken, msg.sender, feeInYield);
         }
->>>>>>> 6c6cad68
 
         // Handle outsourced fee from vault
         if (outsourcedFee > 0) {
@@ -933,11 +903,6 @@
     /// @param amount  The amount to decrease the debt by.
     function _subDebt(uint256 tokenId, uint256 amount) internal {
         Account storage account = _accounts[tokenId];
-<<<<<<< HEAD
-=======
-        account.debt = account.debt > amount ? account.debt - amount : 0;
-        totalDebt = totalDebt > amount ? totalDebt - amount : 0;
->>>>>>> 6c6cad68
 
         // Update collateral variables
         uint256 toFree = convertDebtTokensToYield(amount) * minimumCollateralization / FIXED_POINT_SCALAR;
@@ -1051,17 +1016,8 @@
             ? 0
             : PositionDecay.ScaleByWeightDelta(unearmarked0, dE);
 
-<<<<<<< HEAD
         uint256 earmarkedState = account.earmarked + newlyEarmarked;
         account.lastAccruedEarmarkWeight = _earmarkWeight;
-=======
-        // Recreate account state at last redemption block if the redemption was in the past
-        uint256 earmarkToRedeem;
-        uint256 earmarkPreviousState;
-        if (block.number > lastRedemptionBlock && _redemptionWeight != 0) {
-            debtToEarmark =
-                PositionDecay.ScaleByWeightDelta(account.debt - account.earmarked, previousRedemption.earmarkWeight - account.lastAccruedEarmarkWeight);
->>>>>>> 6c6cad68
 
         // ----- 2) Redemption progression (strictly from the post-earmark base) -----
         uint256 dR = _redemptionWeight - account.lastAccruedRedemptionWeight;
@@ -1097,20 +1053,31 @@
     /// @dev Earmarks the debt for redemption.
     function _earmark() internal {
         if (totalDebt == 0) return;
-
-        if (block.number > lastEarmarkBlock) {
-            // Check what the transmuter will cover and subtract this from what is needed from earmarks
-            uint256 transmuterCurrentBalance = TokenUtils.safeBalanceOf(yieldToken, address(transmuter));
-            uint256 transmuterDifference = transmuterCurrentBalance < lastTransmuterTokenBalance ? 0 : transmuterCurrentBalance - lastTransmuterTokenBalance;
-            uint256 amount = ITransmuter(transmuter).queryGraph(lastEarmarkBlock + 1, block.number);
-            amount = amount < convertYieldTokensToDebt(transmuterDifference) ? amount : amount - convertYieldTokensToDebt(transmuterDifference);
-            if (amount > 0) {
-                _earmarkWeight += PositionDecay.WeightIncrement(amount, totalDebt - cumulativeEarmarked);
-                cumulativeEarmarked += amount;
+        if (block.number <= lastEarmarkBlock) return;
+
+        // How much the transmuter can cover directly since the last earmark
+        uint256 transmuterCurrentBalance = TokenUtils.safeBalanceOf(yieldToken, address(transmuter));
+        uint256 transmuterDifference = transmuterCurrentBalance > lastTransmuterTokenBalance
+            ? transmuterCurrentBalance - lastTransmuterTokenBalance
+            : 0;
+
+        uint256 amount = ITransmuter(transmuter).queryGraph(lastEarmarkBlock + 1, block.number);
+
+        // Saturating subtract: if cover >= amount, nothing needs to be earmarked
+        uint256 coverInDebt = convertYieldTokensToDebt(transmuterDifference);
+        amount = amount > coverInDebt ? amount - coverInDebt : 0;
+
+        if (amount > 0) {
+            uint256 liveUnearmarked = totalDebt - cumulativeEarmarked;
+            if (liveUnearmarked != 0) {
+                // Never earmark more than what is still unearmarked live debt
+                uint256 toEarmark = amount > liveUnearmarked ? liveUnearmarked : amount;
+                _earmarkWeight += PositionDecay.WeightIncrement(toEarmark, liveUnearmarked);
+                cumulativeEarmarked += toEarmark;
             }
-
-            lastEarmarkBlock = block.number;
-        }
+        }
+
+        lastEarmarkBlock = block.number;
     }
 
     /// @dev Gets the amount of debt that the account owned by `owner` will have after a sync occurs.
@@ -1139,7 +1106,6 @@
             }
         }
 
-<<<<<<< HEAD
         // ---- 2) Semantic projection to keep state on the invariant manifold (not a clamp for safety) ----
         uint256 earmarked0 = account.earmarked <= account.debt ? account.earmarked : account.debt;
         uint256 unearmarked0 = account.debt - earmarked0;
@@ -1166,20 +1132,6 @@
                 ? earmarked0
                 : earmarked0 + PositionDecay.ScaleByWeightDelta(unearmarked0, dE_anchor);
             baseForRedemption = earmarkAtAnchor;
-=======
-        uint256 debtToEarmark = PositionDecay.ScaleByWeightDelta(account.debt - account.earmarked, earmarkWeightCopy - account.lastAccruedEarmarkWeight);
-        uint256 earmarkedState = account.earmarked + debtToEarmark;
-
-        // Recreate account state at last redemption block if the redemption was in the past
-        uint256 earmarkedPreviousState;
-        uint256 earmarkToRedeem;
-        if (block.number > lastRedemptionBlock && _redemptionWeight != 0) {
-            debtToEarmark =
-                PositionDecay.ScaleByWeightDelta(account.debt - account.earmarked, previousRedemption.earmarkWeight - account.lastAccruedEarmarkWeight);
-
-            earmarkedPreviousState = account.earmarked + debtToEarmark;
-            earmarkToRedeem = PositionDecay.ScaleByWeightDelta(earmarkedPreviousState, _redemptionWeight - account.lastAccruedRedemptionWeight);
->>>>>>> 6c6cad68
         } else {
             // Otherwise redeem from the current (simulated) earmark state.
             baseForRedemption = earmarkedState;
