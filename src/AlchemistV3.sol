--- conflicted
+++ resolved
@@ -5,13 +5,10 @@
 import {ITokenAdapter} from "./interfaces/ITokenAdapter.sol";
 import {ITransmuter} from "./interfaces/ITransmuter.sol";
 import {IAlchemistV3Position} from "./interfaces/IAlchemistV3Position.sol";
-<<<<<<< HEAD
 import {IAlchemistETHVault} from "./interfaces/IAlchemistETHVault.sol";
+import {IFeeVault} from "./interfaces/IFeeVault.sol";
 
 import "./libraries/PositionDecay.sol";
-=======
-import {IFeeVault} from "./interfaces/IFeeVault.sol";
->>>>>>> d95f355a
 import {TokenUtils} from "./libraries/TokenUtils.sol";
 import {SafeCast} from "./libraries/SafeCast.sol";
 import {Initializable} from "../lib/openzeppelin-contracts-upgradeable/contracts/proxy/utils/Initializable.sol";
@@ -798,15 +795,9 @@
 
             uint256 feeBonus = debtToBurn * liquidatorFee / BPS;
             uint256 adjustedLiquidationAmount = convertDebtTokensToYield(liquidationAmount);
-<<<<<<< HEAD
-            feeInYield = convertDebtTokensToYield(feeInDebt);
-            // Send liquidation amount - any fee to the transmuter. the transmuter only accepts yield tokens
-            TokenUtils.safeTransfer(yieldToken, transmuter, adjustedLiquidationAmount);
-=======
             uint256 adjustedDebtToBurn = convertDebtTokensToYield(debtToBurn);
             debtAmount = adjustedLiquidationAmount;
             feeInYield = convertDebtTokensToYield(baseFee);
->>>>>>> d95f355a
 
             // update user balance (denominated in yield tokens)
             account.collateralBalance = account.collateralBalance > adjustedLiquidationAmount ? account.collateralBalance - adjustedLiquidationAmount : 0;
@@ -814,30 +805,14 @@
             // Update users debt (denominated in debt tokens)
             _subDebt(accountId, debtToBurn);
 
-<<<<<<< HEAD
-            // Update user balance
-            account.collateralBalance = convertDebtTokensToYield(collateralInDebt);
-=======
             // send liquidation amount - any fee to the transmuter. the transmuter only accepts yield tokens
             TokenUtils.safeTransfer(yieldToken, transmuter, adjustedDebtToBurn);
->>>>>>> d95f355a
 
             if (feeInYield > 0) {
                 // send base fee in yield tokens to liquidator
                 TokenUtils.safeTransfer(yieldToken, msg.sender, feeInYield);
             }
 
-<<<<<<< HEAD
-            if (excessFee > 0) {
-                // Need to convert excess fee to eth
-                uint256 excessFeeInUSD = IPriceFeedAdapter(ethUsdAdapter).underlyingTokenToUSD(excessFee);
-                uint256 excessFeeInETH = IPriceFeedAdapter(ethUsdAdapter).usdToETH(excessFeeInUSD);
-                uint256 ethBalance = address(alchemistETHVault).balance;
-                if (ethBalance > 0) {
-                    feeInETH = ethBalance > excessFeeInETH ? excessFeeInETH : ethBalance;
-                    // Send fee in eth to liquidator
-                    IAlchemistETHVault(alchemistETHVault).withdraw(msg.sender, feeInETH);
-=======
             // excess fee will be sent in underlying token to the liquidator.
             // since debt token is 1 : 1 with underyling token
             if (feeBonus > 0) {
@@ -845,7 +820,6 @@
                 if (vaultBalance > 0) {
                     feeInUnderlying = vaultBalance > feeBonus ? feeBonus : vaultBalance;
                     IFeeVault(alchemistFeeVault).withdraw(msg.sender, feeInUnderlying);
->>>>>>> d95f355a
                 }
             }
         }
