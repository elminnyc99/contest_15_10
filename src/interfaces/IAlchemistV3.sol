// SPDX-License-Identifier: MIT
pragma solidity ^0.8.26;

/// @notice Contract initialization parameters.
struct InitializationParams {
    // The initial admin account.
    address admin;
    // The ERC20 token used to represent debt. i.e. the alAsset.
    address debtToken;
    // The ERC20 token used to represent the underlying token of the yield token.
    address underlyingToken;
    // The address(es) of the yield token(s) being deposited.
    address yieldToken;
    // The global maximum amount of deposited collateral.
    uint256 depositCap;
    // Chain specific number of blocks within 1 year.
    uint256 blocksPerYear;
    // The minimum collateralization between 0 and 1 exclusive
    uint256 minimumCollateralization;
    // The global minimum collateralization, >= minimumCollateralization.
    uint256 globalMinimumCollateralization;
    // The minimum collateralization for liquidation eligibility. between 1 and minimumCollateralization inclusive.
    uint256 collateralizationLowerBound;
    // Token adapter used to get price for yiel tokens.
    address tokenAdapter;
    // The initial transmuter or transmuter buffer.
    address transmuter;
    // TODO Need to discuss how fees will be accumulated since harvests will no longer be done.
    uint256 protocolFee;
    // The address that receives protocol fees.
    address protocolFeeReceiver;
    // Fee paid to liquidators.
    uint256 liquidatorFee;
}

/// @notice A user account.
/// @notice This account struct is included in the main contract, AlchemistV3.sol, to aid readability.
struct Account {
    /// @notice User's debt
    uint256 debt;
    /// @notice User's collateral.
    uint256 collateralBalance;
    /// @notice User debt earmarked for redemption.
    uint256 earmarked;
    /// @notice Last weight of debt from most recent account sync.
    uint256 lastAccruedEarmarkWeight;
    /// @notice Last weight of debt fee from most recent account sync.
    uint256 lastAccruedFeeWeight;
    /// @notice Last weight of debt from most recent account sync.
    uint256 lastAccruedRedemptionWeight;
    /// @notice allowances for minting alAssets
    mapping(address => uint256) mintAllowances;
}

/// @notice Information associated with a redemption.
/// @notice This redemption struct is included in the main contract, AlchemistV3.sol, to aid in calculating user debt from historic redemptions.
struct RedemptionInfo {
    uint256 earmarked;
    uint256 debt;
    uint256 earmarkWeight;
    uint256 feeWeight;
}

interface IAlchemistV3Actions {
    /// @notice Approve `spender` to mint `amount` debt tokens.
    ///
    /// @param tokenId The tokenId of account granting approval.
    /// @param spender The address that will be approved to mint.
    /// @param amount  The amount of tokens that `spender` will be allowed to mint.

    function approveMint(uint256 tokenId, address spender, uint256 amount) external;

    /// @notice Synchronizes the state of the account owned by `owner`.
    ///
    /// @param tokenId   The tokenId of account
    function poke(uint256 tokenId) external;

    /// @notice Deposit a yield token into a user's account.
    ///
    /// @notice An approval must be set for `yieldToken` which is greater than `amount`.
    ///
    /// @notice `recipient` must be non-zero or this call will revert with an {IllegalArgument} error.
    /// @notice `amount` must be greater than zero or the call will revert with an {IllegalArgument} error.
    ///
    /// @notice Emits a {Deposit} event.
    ///
    /// @notice **_NOTE:_** When depositing, the `AlchemistV3` contract must have **allowance()** to spend funds on behalf of **msg.sender** for at least **amount** of the **yieldToken** being deposited.  This can be done via the standard `ERC20.approve()` method.
    ///
    /// @notice **Example:**
    /// @notice ```
    /// @notice address ydai = 0xdA816459F1AB5631232FE5e97a05BBBb94970c95;
    /// @notice uint256 amount = 50000;
    /// @notice IERC20(ydai).approve(alchemistAddress, amount);
    /// @notice AlchemistV3(alchemistAddress).deposit(amount, msg.sender);
    /// @notice ```
    ///
    /// @param amount     The amount of yield tokens to deposit.
    /// @param recipient  The owner of the account that will receive the resulting shares.
    /// @param recipientId The id of account
    /// @return debtValue The value of deposited tokens normalized to debt token value.
    function deposit(uint256 amount, address recipient, uint256 recipientId) external returns (uint256 debtValue);

    /// @notice Withdraw `amount` yield tokens to `recipient`.
    ///
    /// @notice `recipient` must be non-zero or this call will revert with an {IllegalArgument} error.
    ///
    /// @notice Emits a {Withdraw} event.
    ///
    /// @notice **_NOTE:_** When withdrawing, th amount withdrawn must not put user over allowed LTV ratio.
    ///
    /// @notice **Example:**
    /// @notice ```
    /// @notice address ydai = 0xdA816459F1AB5631232FE5e97a05BBBb94970c95;
    /// @notice (uint256 LTV, ) = AlchemistV3(alchemistAddress).getLoanTerms(msg.sender);
    /// @notice (uint256 yieldTokens, ) = AlchemistV3(alchemistAddress).getCDP(tokenId);
    /// @notice uint256 maxWithdrawableTokens = (AlchemistV3(alchemistAddress).LTV() - LTV) * yieldTokens / LTV;
    /// @notice AlchemistV3(alchemistAddress).withdraw(maxWithdrawableTokens, msg.sender);
    /// @notice ```
    ///
    /// @param amount     The number of tokens to withdraw.
    /// @param recipient  The address of the recipient.
    /// @param tokenId The tokenId of account.
    ///
    /// @return amountWithdrawn The number of yield tokens that were withdrawn to `recipient`.
    function withdraw(uint256 amount, address recipient, uint256 tokenId) external returns (uint256 amountWithdrawn);

    /// @notice Mint `amount` debt tokens.
    ///
    /// @notice `recipient` must be non-zero or this call will revert with an {IllegalArgument} error.
    /// @notice `amount` must be greater than zero or this call will revert with a {IllegalArgument} error.
    ///
    /// @notice Emits a {Mint} event.
    ///
    /// @notice **Example:**
    /// @notice ```
    /// @notice uint256 amtDebt = 5000;
    /// @notice AlchemistV3(alchemistAddress).mint(amtDebt, msg.sender);
    /// @notice ```
    ///
    /// @param tokenId The tokenId of account.
    /// @param amount    The amount of tokens to mint.
    /// @param recipient The address of the recipient.
    function mint(uint256 tokenId, uint256 amount, address recipient) external;

    /// @notice Mint `amount` debt tokens from the account owned by `owner` to `recipient`.
    ///
    /// @notice `recipient` must be non-zero or this call will revert with an {IllegalArgument} error.
    /// @notice `amount` must be greater than zero or this call will revert with a {IllegalArgument} error.
    ///
    /// @notice Emits a {Mint} event.
    ///
    /// @notice **_NOTE:_** The caller of `mintFrom()` must have **mintAllowance()** to mint debt from the `Account` controlled by **owner** for at least the amount of **yieldTokens** that **shares** will be converted to.  This can be done via the `approveMint()` or `permitMint()` methods.
    ///
    /// @notice **Example:**
    /// @notice ```
    /// @notice uint256 amtDebt = 5000;
    /// @notice AlchemistV3(alchemistAddress).mintFrom(msg.sender, amtDebt, msg.sender);
    /// @notice ```
    ///
    /// @param tokenId   The tokenId of account.
    /// @param amount    The amount of tokens to mint.
    /// @param recipient The address of the recipient.
    function mintFrom(uint256 tokenId, uint256 amount, address recipient) external;

    /// @notice Burn `amount` debt tokens to credit the account owned by `recipientId`.
    ///
    /// @notice `amount` will be limited up to the amount of unearmarked debt that `recipient` currently holds.
    ///
    /// @notice `recipientId` must be non-zero or this call will revert with an {IllegalArgument} error.
    /// @notice `amount` must be greater than zero or this call will revert with a {IllegalArgument} error.
    /// @notice account for `recipientId` must have non-zero debt or this call will revert with an {IllegalState} error.
    ///
    /// @notice Emits a {Burn} event.
    ///
    /// @notice **Example:**
    /// @notice ```
    /// @notice uint256 amtBurn = 5000;
    /// @notice AlchemistV3(alchemistAddress).burn(amtBurn, 420);
    /// @notice ```
    ///
    /// @param amount    The amount of tokens to burn.
    /// @param recipientId   The tokenId of account to being credited.
    ///
    /// @return amountBurned The amount of tokens that were burned.
    function burn(uint256 amount, uint256 recipientId) external returns (uint256 amountBurned);

    /// @notice Repay `amount` debt using yield tokens to credit the account owned by `recipientId`.
    ///
    /// @notice `amount` will be limited up to the amount of debt that `recipient` currently holds.
    ///
    /// @notice `amount` must be greater than zero or this call will revert with a {IllegalArgument} error.
    /// @notice `recipient` must be non-zero or this call will revert with an {IllegalArgument} error.
    ///
    /// @notice Emits a {Repay} event.
    ///
    /// @notice **Example:**
    /// @notice ```
    /// @notice uint256 amtRepay = 5000;
    /// @notice AlchemistV3(alchemistAddress).repay(amtRepay, msg.sender);
    /// @notice ```
    ///
    /// @param amount          The amount of the yield tokens to repay with.
    /// @param recipientTokenId   The tokenId of account to be repaid
    ///
    /// @return amountRepaid The amount of tokens that were repaid.
    function repay(uint256 amount, uint256 recipientTokenId) external returns (uint256 amountRepaid);

    /// @notice Liquidates `owner` if the debt for account `owner` is greater than the underlying value of their collateral * LTV.
    ///
    /// @notice `owner` must be non-zero or this call will revert with an {IllegalArgument} error.
    ///
    /// @notice Emits a {Liquidate} event.
    ///
    /// @notice **Example:**
    /// @notice ```
    /// @notice AlchemistV2(alchemistAddress).liquidate(id4);
    /// @notice ```
    ///
    /// @param accountId   The tokenId of account
    ///
    /// @return underlyingAmount    Underlying tokens sent to the transmuter.
    /// @return fee                 Underlying tokens sent to the liquidator.
    function liquidate(uint256 accountId) external returns (uint256 underlyingAmount, uint256 fee);

    /// @notice Liquidates `owners` if the debt for account `owner` is greater than the underlying value of their collateral * LTV.
    ///
    /// @notice `owner` must be non-zero or this call will revert with an {IllegalArgument} error.
    ///
    ///
    /// @notice **Example:**
    /// @notice ```
    /// @notice AlchemistV3(alchemistAddress).batchLiquidate([id1, id35]);
    /// @notice ```
    ///
    /// @param accountIds   The tokenId of each account
    ///
    /// @return totalAmountLiquidated    Equivalent amount of underlying tokens in yield tokens sent to the transmuter.
    /// @return totalFees                Amount sent to liquidator in yield tokens.
    function batchLiquidate(uint256[] memory accountIds) external returns (uint256 totalAmountLiquidated, uint256 totalFees);

    /// @notice Redeems `amount` debt from the alchemist in exchange for yield tokens sent to the transmuter.
    ///
    /// @notice This function is only callable by the transmuter.
    ///
    /// @notice Emits a {Redeem} event.
    ///
    /// @param amount The amount of tokens to redeem.
    function redeem(uint256 amount) external;
}

interface IAlchemistV3AdminActions {
    /// @notice Sets the pending administrator.
    ///
    /// @notice `msg.sender` must be the admin or this call will will revert with an {Unauthorized} error.
    ///
    /// @notice Emits a {PendingAdminUpdated} event.
    ///
    /// @dev This is the first step in the two-step process of setting a new administrator. After this function is called, the pending administrator will then need to call {acceptAdmin} to complete the process.
    ///
    /// @param value The address to set the pending admin to.
    function setPendingAdmin(address value) external;

    /// @notice Sets the active state of a gaurdian.
    ///
    /// @notice `msg.sender` must be the admin or this call will will revert with an {Unauthorized} error.
    ///
    /// @notice Emits a {GaurdianSet} event.
    ///
    /// @param gaurdian The address of the target gaurdian.
    /// @param isActive The active state to set for the gaurdian.
    function setGaurdian(address gaurdian, bool isActive) external;

    /// @notice Allows for `msg.sender` to accepts the role of administrator.
    ///
    /// @notice `msg.sender` must be the admin or this call will revert with an {Unauthorized} error.
    /// @notice The current pending administrator must be non-zero or this call will revert with an {IllegalState} error.
    ///
    /// @dev This is the second step in the two-step process of setting a new administrator. After this function is successfully called, this pending administrator will be reset and the new administrator will be set.
    ///
    /// @notice Emits a {AdminUpdated} event.
    /// @notice Emits a {PendingAdminUpdated} event.
    function acceptAdmin() external;

    /// @notice Set a new alchemist deposit cap.
    ///
    /// @notice `msg.sender` must be the admin or this call will revert with an {Unauthorized} error.
    ///
    /// @notice Emits a {DepositCapUpdated} event.
    ///
    /// @param value The value of the new deposit cap.
    function setDepositCap(uint256 value) external;

    /// @notice Sets the token adapter for the yield token.
    ///
    /// @notice `msg.sender` must be the admin or this call will will revert with an {Unauthorized} error.
    ///
    /// @notice Emits a {TokenAdapterSet} event.
    ///
    /// @param value The address of token adapter.
    function setTokenAdapter(address value) external;

    /// @notice Set the minimum collateralization ratio.
    ///
    /// @notice `msg.sender` must be the admin or this call will revert with an {Unauthorized} error.
    ///
    /// @notice Emits a {MinimumCollateralizationUpdated} event.
    ///
    /// @param value The new minimum collateralization ratio.
    function setMinimumCollateralization(uint256 value) external;

    /// @notice Set a new protocol fee receiver.
    ///
    /// @notice `msg.sender` must be the admin or this call will revert with an {Unauthorized} error.
    ///
    /// @notice Emits a {ProtocolFeeReceiverUpdated} event.
    ///
    /// @param receiver The address of the new fee receiver.
    function setProtocolFeeReceiver(address receiver) external;

    /// @notice Set a new protocol debt fee.
    ///
    /// @notice `msg.sender` must be the admin or this call will revert with an {Unauthorized} error.
    ///
    /// @notice Emits a {ProtocolFeeUpdated} event.
    ///
    /// @param fee The new protocol debt fee.
    function setProtocolFee(uint256 fee) external;

    /// @notice Set a new liquidator fee.
    ///
    /// @notice `msg.sender` must be the admin or this call will revert with an {Unauthorized} error.
    ///
    /// @notice Emits a {LiquidatorFeeUpdated} event.
    ///
    /// @param fee The new liquidator fee.
    function setLiquidatorFee(uint256 fee) external;

    /// @notice Set a new transmuter to `value`.
    ///
    /// @notice `msg.sender` must be the admin or this call will revert with an {Unauthorized} error.
    ///
    /// @notice Emits a {ProtocolFeeReceiverUpdated} event.
    ///
    /// @param value The address of the new fee transmuter.
    function setTransmuter(address value) external;

    /// @notice Set the global minimum collateralization ratio.
    ///
    /// @notice `msg.sender` must be the admin or this call will revert with an {Unauthorized} error.
    ///
    /// @notice Emits a {GlobalMinimumCollateralizationUpdated} event.
    ///
    /// @param value The new global minimum collateralization ratio.
    function setGlobalMinimumCollateralization(uint256 value) external;

    /// @notice Set the collateralization lower bound ratio.
    ///
    /// @notice `msg.sender` must be the admin or this call will revert with an {Unauthorized} error.
    ///
    /// @notice Emits a {CollateralizationLowerBoundUpdated} event.
    ///
    /// @param value The new collateralization lower bound ratio.
    function setCollateralizationLowerBound(uint256 value) external;

    /// @notice Pause all future deposits in the Alchemist.
    ///
    /// @notice `msg.sender` must be the admin or gaurdian or this call will revert with an {Unauthorized} error.
    ///
    /// @notice Emits a {DepositsPaused} event.
    ///
    /// @param isPaused The new pause state for deposits in the alchemist.
    function pauseDeposits(bool isPaused) external;

    /// @notice Pause all future loans in the Alchemist.
    ///
    /// @notice `msg.sender` must be the admin or gaurdian or this call will revert with an {Unauthorized} error.
    ///
    /// @notice Emits a {LoansPaused} event.
    ///
    /// @param isPaused The new pause state for loans in the alchemist.
    function pauseLoans(bool isPaused) external;
}

interface IAlchemistV3Events {
    /// @notice Emitted when the pending admin is updated.
    ///
    /// @param pendingAdmin The address of the pending admin.
    event PendingAdminUpdated(address pendingAdmin);

    /// @notice Emitted when the administrator is updated.
    ///
    /// @param admin The address of the administrator.
    event AdminUpdated(address admin);

    /// @notice Emitted when the deposit cap is updated.
    ///
    /// @param value The value of the new deposit cap.
    event DepositCapUpdated(uint256 value);

    /// @notice Emitted when a gaurdian is added or removed from the alchemist.
    ///
    /// @param gaurdian The addres of the new gaurdian.
    /// @param state    The active state of the gaurdian.
    event GaurdianSet(address gaurdian, bool state);

    /// @notice Emitted when a new token adapter is set in the alchemist.
    ///
    /// @param adapter The addres of the new adapter.
    event TokenAdapterUpdated(address adapter);

    /// @notice Emitted when the transmuter is updated.
    ///
    /// @param transmuter The updated address of the transmuter.
    event TransmuterUpdated(address transmuter);

    /// @notice Emitted when the minimum collateralization is updated.
    ///
    /// @param minimumCollateralization The updated minimum collateralization.
    event MinimumCollateralizationUpdated(uint256 minimumCollateralization);

    /// @notice Emitted when the global minimum collateralization is updated.
    ///
    /// @param globalMinimumCollateralization The updated global minimum collateralization.
    event GlobalMinimumCollateralizationUpdated(uint256 globalMinimumCollateralization);

    /// @notice Emitted when the collateralization lower bound (for a liquidation) is updated.
    ///
    /// @param collateralizationLowerBound The updated collateralization lower bound.
    event CollateralizationLowerBoundUpdated(uint256 collateralizationLowerBound);

    /// @notice Emitted when deposits are paused or unpaused in the alchemist.
    ///
    /// @param isPaused The current pause state of deposits in the alchemist.
    event DepositsPaused(bool isPaused);

    /// @notice Emitted when loans are paused or unpaused in the alchemist.
    ///
    /// @param isPaused The current pause state of loans in the alchemist.
    event LoansPaused(bool isPaused);

    /// @notice Emitted when `owner` grants `spender` the ability to mint debt tokens on its behalf.
    ///
    /// @param ownerTokenId   The id of the account authorized to grant approval
    /// @param spender The address which is being permitted to mint tokens on the behalf of `owner`.
    /// @param amount  The amount of debt tokens that `spender` is allowed to mint.
    event ApproveMint(uint256 indexed ownerTokenId, address indexed spender, uint256 amount);

    /// @notice Emitted when a user deposits `amount of yieldToken to `recipient`.
    ///
    /// @notice This event does not imply that `sender` directly deposited yield tokens. It is possible that the
    ///         underlying tokens were wrapped.
    ///
    /// @param amount       The amount of yield tokens that were deposited.
    /// @param recipientId    The id of the account that received the deposited funds.
    event Deposit(uint256 amount, uint256 recipientId);

    /// @notice Emitted when yieldToken is withdrawn from the account owned.
    ///         by `owner` to `recipient`.
    ///
    /// @notice This event does not imply that `recipient` received yield tokens. It is possible that the yield tokens
    ///         were unwrapped.
    ///
    /// @param amount     Amount of tokens withdrawn.
    /// @param recipient  The address that received the withdrawn funds.
    event Withdraw(uint256 amount, address recipient);

    /// @notice Emitted when `amount` debt tokens are minted to `recipient` using the account owned by `owner`.
    ///
    /// @param tokenId     The tokenId of the account owner.
    /// @param amount    The amount of tokens that were minted.
    /// @param recipient The recipient of the minted tokens.
    event Mint(uint256 tokenId, uint256 amount, address recipient);

    /// @notice Emitted when `sender` burns `amount` debt tokens to grant credit to  account owner `recipientId`.
    ///
    /// @param amount    The amount of tokens that were burned.
    /// @param recipientId The token id of account owned by recipientId that received credit for the burned tokens.
    event Burn(address indexed sender, uint256 amount, uint256 recipientId);

    /// @notice Emitted when `amount` of `underlyingToken` are repaid to grant credit to account owned by `recipientId`.
    ///
    /// @param sender          The address which is repaying tokens.
    /// @param amount          The amount of the underlying token that was used to repay debt.
    /// @param recipientId     The id of account that received credit for the repaid tokens.
    /// @param credit          The amount of debt that was paid-off to the account owned by owner.
    event Repay(address indexed sender, uint256 amount, uint256 recipientId, uint256 credit);

    /// @notice Emitted when `sender` liquidates `share` shares of `yieldToken`.
    ///
    /// @param owner           The address of the account owner liquidating shares.
    /// @param credit          The amount of debt that was paid-off to the account owned by owner.
    event Liquidate(address indexed owner, uint256 credit);

    /// @notice Emitted when the transmuter triggers a redemption.
    ///
    /// @param amount   The amount of debt to redeem.
    event Redemption(uint256 amount);

    /// @notice Emitted when the protocol debt fee is updated.
    ///
    /// @param fee  The new protocol fee.
    event ProtocolFeeUpdated(uint256 fee);

    /// @notice Emitted when the liquidator fee is updated.
    ///
    /// @param fee  The new liquidator fee.
    event LiquidatorFeeUpdated(uint256 fee);

    /// @notice Emitted when the fee receiver is updated.
    ///
    /// @param receiver   The address of the new receiver.
    event ProtocolFeeReceiverUpdated(address receiver);

    /// @notice Emitted when account owned by 'tokenId' has been liquidated.
    ///
    /// @param accountId        The token id of the account liquidated
    /// @param liquidator   The address of the liquidator
    /// @param amount       The amount liquidated
    /// @param fee          The liquidation fee sent to 'liquidator'
    event Liquidated(uint256 indexed accountId, address liquidator, uint256 amount, uint256 fee);

    /// @notice Emitted when account for 'owner' has been liquidated.
    ///
    /// @param accounts       The address of the accounts liquidated
    /// @param liquidator   The address of the liquidator
    /// @param amount       The amount liquidated
    /// @param fee          The liquidation fee sent to 'liquidator'
    event BatchLiquidated(uint256[] indexed accounts, address liquidator, uint256 amount, uint256 fee);
}

interface IAlchemistV3Immutables {
    /// @notice Returns the version of the alchemist.
    ///
    /// @return The version.
    function version() external view returns (string memory);

    /// @notice Returns the address of the debt token used by the system.
    ///
    /// @return The address of the debt token.
    function debtToken() external view returns (address);
}

interface IAlchemistV3State {
    /// @notice Gets the address of the admin.
    ///
    /// @return admin The admin address.
    function admin() external view returns (address admin);

    function depositCap() external view returns (uint256 cap);

    function gaurdians(address gaurdian) external view returns (bool isActive);

    function blocksPerYear() external view returns (uint256 blocks);

    function cumulativeEarmarked() external view returns (uint256 earmarked);

    function lastEarmarkBlock() external view returns (uint256 block);
<<<<<<< HEAD
    
    function lastRedemptionBlock() external view returns (uint256 block);
=======
>>>>>>> e6fcd7d4

    function totalDebt() external view returns (uint256 debt);

    function protocolFee() external view returns (uint256 fee);

    function liquidatorFee() external view returns (uint256 fee);

    function underlyingDecimals() external view returns (uint8 decimals);

    function underlyingConversionFactor() external view returns (uint256 factor);

    function protocolFeeReceiver() external view returns (address receiver);

    function underlyingToken() external view returns (address token);

    function yieldToken() external view returns (address token);

    function depositsPaused() external view returns (bool isPaused);

    function loansPaused() external view returns (bool isPaused);

    /// @notice Gets the address of the pending administrator.
    ///
    /// @return pendingAdmin The pending administrator address.
    function pendingAdmin() external view returns (address pendingAdmin);

    /// @notice Gets the address of the current yield token adapter.
    ///
    /// @return adapter The token adapter address.
    function tokenAdapter() external returns (address adapter);

    /// @notice Gets the address of the transmuter.
    ///
    /// @return transmuter The transmuter address.
    function transmuter() external view returns (address transmuter);

    /// @notice Gets the minimum collateralization.
    ///
    /// @notice Collateralization is determined by taking the total value of collateral that a user has deposited into their account and dividing it their debt.
    ///
    /// @dev The value returned is a 18 decimal fixed point integer.
    ///
    /// @return minimumCollateralization The minimum collateralization.
    function minimumCollateralization() external view returns (uint256 minimumCollateralization);

    /// @notice Gets the global minimum collateralization.
    ///
    /// @notice Collateralization is determined by taking the total value of collateral deposited in the alchemist and dividing it by the total debt.
    ///
    /// @dev The value returned is a 18 decimal fixed point integer.
    ///
    /// @return globalMinimumCollateralization The global minimum collateralization.
    function globalMinimumCollateralization() external view returns (uint256 globalMinimumCollateralization);

    ///  @notice Gets collaterlization level that will result in an account being eligible for partial liquidation
    function collateralizationLowerBound() external view returns (uint256 ratio);

    /// @dev Returns the debt value of `amount` yield tokens.
    ///
    /// @param amount   The amount to convert.
    function convertYieldTokensToDebt(uint256 amount) external view returns (uint256);

    /// @dev Returns the underlying value of `amount` yield tokens.
    ///
    /// @param amount   The amount to convert.
    function convertYieldTokensToUnderlying(uint256 amount) external view returns (uint256);

    /// @dev Returns the yield token value of `amount` debt tokens.
    ///
    /// @param amount   The amount to convert.
    function convertDebtTokensToYield(uint256 amount) external view returns (uint256);

    /// @dev Returns the yield token value of `amount` underlying tokens.
    ///
    /// @param amount   The amount to convert.
    function convertUnderlyingTokensToYield(uint256 amount) external view returns (uint256);

    /// @dev Normalizes underlying tokens to debt tokens.
    /// @notice This is to handle decimal conversion in the case where underlying tokens have < 18 decimals.
    ///
    /// @param amount   The amount to convert.
    function normalizeUnderlyingTokensToDebt(uint256 amount) external view returns (uint256);

    /// @dev Normalizes debt tokens to underlying tokens.
    /// @notice This is to handle decimal conversion in the case where underlying tokens have < 18 decimals.
    ///
    /// @param amount   The amount to convert.
    function normalizeDebtTokensToUnderlying(uint256 amount) external view returns (uint256);

    /// @dev Get information about CDP of tokenId
    ///
    /// @param  tokenId   The token Id of the account.
    ///
    /// @return collateral  Collateral balance.
    /// @return debt        Current debt.
    /// @return earmarked   Current debt that is earmarked for redemption.
    function getCDP(uint256 tokenId) external view returns (uint256 collateral, uint256 debt, uint256 earmarked);

    /// @dev Gets total value of account managed by `tokenId` in units of underlying tokens.
    ///
    /// @param tokenId    tokenId of the account to query.
    ///
    /// @return value   Underlying value of the account.
    function totalValue(uint256 tokenId) external view returns (uint256 value);

    /// @dev Gets total value deposited in the alchemist
    ///
    /// @return amount   Total deposite amount.
    function getTotalDeposited() external view returns (uint256 amount);

    /// @dev Gets maximum debt that `user` can borrow from their CDP.
    ///
    /// @param tokenId    tokenId of the account to query.
    ///
    /// @return maxDebt   Maximum debt that can be taken.
    function getMaxBorrowable(uint256 tokenId) external view returns (uint256 maxDebt);

    /// @dev Gets total underlying value locked in the alchemist.
    ///
    /// @return TVL   Total value locked.
    function getTotalUnderlyingValue() external view returns (uint256 TVL);

    /// @notice Gets the amount of debt tokens `spender` is allowed to mint on behalf of `owner`.
    ///
    /// @param ownerTokenId    tokenId of the account to query.
    /// @param spender The address which is allowed to mint on behalf of `owner`.
    ///
    /// @return allowance The amount of debt tokens that `spender` can mint on behalf of `owner`.
    function mintAllowance(uint256 ownerTokenId, address spender) external view returns (uint256 allowance);
}

interface IAlchemistV3Errors {
    /// @notice An error which is used to indicate that an operation failed because an account became undercollateralized.
    error Undercollateralized();

    /// @notice An error which is used to indicate that a liquidate operation failed because an account is sufficiaenly collateralized.
    error LiquidationError();

    /// @notice An error which is used to indicate that a user is performing an action on an account that requires account ownership
    error UnauthorizedAccountAccessError();

    /// @notice An error which is used to indicate that a minting operation failed because the minting limit has been exceeded.
    ///
    /// @param amount    The amount of debt tokens that were requested to be minted.
    /// @param available The amount of debt tokens which are available to mint.
    error MintingLimitExceeded(uint256 amount, uint256 available);

    /// @notice An error which is used to indicate that the account id used is not linked to any owner
    error UnknownAccountOwnerIDError();
}

/// @title  IAlchemistV3
/// @author Alchemix Finance
interface IAlchemistV3 is IAlchemistV3Actions, IAlchemistV3AdminActions, IAlchemistV3Errors, IAlchemistV3Immutables, IAlchemistV3Events, IAlchemistV3State {}<|MERGE_RESOLUTION|>--- conflicted
+++ resolved
@@ -555,11 +555,8 @@
     function cumulativeEarmarked() external view returns (uint256 earmarked);
 
     function lastEarmarkBlock() external view returns (uint256 block);
-<<<<<<< HEAD
     
     function lastRedemptionBlock() external view returns (uint256 block);
-=======
->>>>>>> e6fcd7d4
 
     function totalDebt() external view returns (uint256 debt);
 
@@ -580,6 +577,8 @@
     function depositsPaused() external view returns (bool isPaused);
 
     function loansPaused() external view returns (bool isPaused);
+
+    function alchemistPositionNFT() external view returns (address nftContract);
 
     /// @notice Gets the address of the pending administrator.
     ///
@@ -701,11 +700,11 @@
     /// @notice An error which is used to indicate that a user is performing an action on an account that requires account ownership
     error UnauthorizedAccountAccessError();
 
-    /// @notice An error which is used to indicate that a minting operation failed because the minting limit has been exceeded.
-    ///
-    /// @param amount    The amount of debt tokens that were requested to be minted.
-    /// @param available The amount of debt tokens which are available to mint.
-    error MintingLimitExceeded(uint256 amount, uint256 available);
+    /// @notice An error which is used to indicate that a burn operation failed because the transmuter requires more debt in the system.
+    ///
+    /// @param amount    The amount of debt tokens that were requested to be burned.
+    /// @param available The amount of debt tokens which can be burned;
+    error BurnLimitExceeded(uint256 amount, uint256 available);
 
     /// @notice An error which is used to indicate that the account id used is not linked to any owner
     error UnknownAccountOwnerIDError();
