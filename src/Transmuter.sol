// SPDX-License-Identifier: UNLICENSED
pragma solidity ^0.8.28;

import {IAlchemistV3} from "./interfaces/IAlchemistV3.sol";
import {ITransmuter} from "./interfaces/ITransmuter.sol";
import {ERC721} from "@openzeppelin/contracts/token/ERC721/ERC721.sol";
import {IERC20} from "@openzeppelin/contracts/token/ERC20/IERC20.sol";
import {Strings} from "@openzeppelin/contracts/utils/Strings.sol";

import {NFTMetadataGenerator} from "./libraries/NFTMetadataGenerator.sol";
import {SafeCast} from "./libraries/SafeCast.sol";
import {StakingGraph} from "./libraries/StakingGraph.sol";
import {TokenUtils} from "./libraries/TokenUtils.sol";

import {Unauthorized, IllegalArgument, IllegalState, InsufficientAllowance} from "./base/Errors.sol";
import "./base/TransmuterErrors.sol";

<<<<<<< HEAD
import {console} from "forge-std/console.sol";

=======
>>>>>>> 4e44b944
/// @title AlchemixV3 Transmuter
///
/// @notice A contract which facilitates the exchange of alAssets to yield bearing assets.
contract Transmuter is ITransmuter, ERC721 {
    using StakingGraph for StakingGraph.Graph;
    using SafeCast for int256;
    using SafeCast for uint256;

    uint256 public constant BPS = 10_000;
    uint256 public constant FIXED_POINT_SCALAR = 1e18;
    int256 public constant BLOCK_SCALING_FACTOR = 1e8;

    /// @inheritdoc ITransmuter
    string public constant version = "3.0.0";

    /// @inheritdoc ITransmuter
    uint256 public depositCap;

    /// @inheritdoc ITransmuter
    uint256 public exitFee;

    /// @inheritdoc ITransmuter
    uint256 public transmutationFee;

    /// @inheritdoc ITransmuter
    uint256 public timeToTransmute;

    /// @inheritdoc ITransmuter
    uint256 public totalLocked;

    /// @inheritdoc ITransmuter
    address public admin;

    /// @inheritdoc ITransmuter
    address public pendingAdmin;

    /// @inheritdoc ITransmuter
    address public protocolFeeReceiver;

    /// @inheritdoc ITransmuter
    address public syntheticToken;

    /// @inheritdoc ITransmuter
    IAlchemistV3 public alchemist;

    /// @dev Array of registered alchemists.
    address[] public alchemists;

    /// @dev Map of user positions data.
    mapping(uint256 => StakingPosition) private _positions;

    /// @dev Graph of transmuter positions.
    StakingGraph.Graph private _stakingGraph;

    /// @dev Nonce data used for minting of new nft positions.
    uint256 private _nonce;

    modifier onlyAdmin() {
        _checkArgument(msg.sender == admin);
        _;
    }

    constructor(ITransmuter.TransmuterInitializationParams memory params) ERC721("Alchemix V3 Transmuter", "TRNSMTR") {
        syntheticToken = params.syntheticToken;
        timeToTransmute = params.timeToTransmute;
        transmutationFee = params.transmutationFee;
        exitFee = params.exitFee;
        protocolFeeReceiver = params.feeReceiver;
        admin = msg.sender;
    }

    /// @inheritdoc ITransmuter
    function setPendingAdmin(address value) external onlyAdmin {
        pendingAdmin = value;

        emit PendingAdminUpdated(value);
    }

    /// @inheritdoc ITransmuter
    function acceptAdmin() external {
        _checkState(pendingAdmin != address(0));

        if (msg.sender != pendingAdmin) {
            revert Unauthorized();
        }

        admin = pendingAdmin;
        pendingAdmin = address(0);

        emit AdminUpdated(admin);
        emit PendingAdminUpdated(address(0));
    }

    /// @inheritdoc ITransmuter
    function setAlchemist(address value) external onlyAdmin {
        alchemist = IAlchemistV3(value);

        emit AlchemistUpdated(value);
    }

    /// @inheritdoc ITransmuter
    function setDepositCap(uint256 cap) external onlyAdmin {
        _checkArgument(cap <= type(int256).max.toUint256());

        depositCap = cap;
        emit DepositCapUpdated(cap);
    }

    /// @inheritdoc ITransmuter
    function setTransmutationFee(uint256 fee) external onlyAdmin {
        _checkArgument(fee <= BPS);

        transmutationFee = fee;
        emit TransmutationFeeUpdated(fee);
    }

    /// @inheritdoc ITransmuter
    function setExitFee(uint256 fee) external onlyAdmin {
        _checkArgument(fee <= BPS);

        exitFee = fee;
        emit ExitFeeUpdated(fee);
    }

    /// @inheritdoc ITransmuter
    function setTransmutationTime(uint256 time) external onlyAdmin {
        timeToTransmute = time;

        emit TransmutationTimeUpdated(time);
    }

    /// @inheritdoc ITransmuter
    function setProtocolFeeReceiver(address value) external onlyAdmin {
        _checkArgument(value != address(0));
        protocolFeeReceiver = value;
        emit ProtocolFeeReceiverUpdated(value);
    }

    function tokenURI(uint256 id) public view override returns (string memory) {
        // revert if the token does not exist
        ERC721(address(this)).ownerOf(id);
        return NFTMetadataGenerator.generateTokenURI(id, "Transmuter V3 Position");
    }

    /// @inheritdoc ITransmuter
    function getPosition(uint256 id) external view returns (StakingPosition memory) {
        return _positions[id];
    }

    /// @inheritdoc ITransmuter
    function createRedemption(uint256 syntheticDepositAmount) external {
        if (syntheticDepositAmount == 0) {
            revert DepositZeroAmount();
        }

        if (totalLocked + syntheticDepositAmount > depositCap) {
            revert DepositCapReached();
        }

        if (totalLocked + syntheticDepositAmount > alchemist.totalSyntheticsIssued()) {
            revert DepositCapReached();
        }

        TokenUtils.safeTransferFrom(syntheticToken, msg.sender, address(this), syntheticDepositAmount);

        _positions[++_nonce] = StakingPosition(syntheticDepositAmount, block.number, block.number + timeToTransmute);

        // Update Fenwick Tree
        _updateStakingGraph(syntheticDepositAmount.toInt256() * BLOCK_SCALING_FACTOR / timeToTransmute.toInt256(), timeToTransmute);

        totalLocked += syntheticDepositAmount;

        _mint(msg.sender, _nonce);

        emit PositionCreated(msg.sender, syntheticDepositAmount, _nonce);
    }

    /// @inheritdoc ITransmuter
    function claimRedemption(uint256 id) external {
        StakingPosition storage position = _positions[id];

        if (position.maturationBlock == 0) {
            revert PositionNotFound();
        }

        if (position.startBlock == block.number) {
            revert PrematureClaim();
        }

        uint256 transmutationTime = position.maturationBlock - position.startBlock;
        uint256 blocksLeft = position.maturationBlock > block.number ? position.maturationBlock - block.number : 0;
        uint256 rounded = position.amount * blocksLeft / transmutationTime + (position.amount * blocksLeft % transmutationTime == 0 ? 0 : 1);
        uint256 amountNottransmuted = blocksLeft > 0 ? rounded : 0;
        uint256 amountTransmuted = position.amount - amountNottransmuted;

        if (_requireOwned(id) != msg.sender) {
            revert CallerNotOwner();
        }

        // Burn position NFT
        _burn(id);

        // Ratio of total synthetics issued by the alchemist / underlingying value of collateral stored in the alchemist
        // If the system experiences bad debt we use this ratio to scale back the value of yield tokens that are transmuted
        uint256 yieldTokenBalance = TokenUtils.safeBalanceOf(alchemist.myt(), address(this));
        // Avoid divide by 0
        uint256 denominator = alchemist.getTotalUnderlyingValue() + alchemist.convertYieldTokensToUnderlying(yieldTokenBalance) > 0
            ? alchemist.getTotalUnderlyingValue() + alchemist.convertYieldTokensToUnderlying(yieldTokenBalance)
            : 1;
        uint256 badDebtRatio = alchemist.totalSyntheticsIssued() * 10 ** TokenUtils.expectDecimals(alchemist.myt()) / denominator;

        uint256 scaledTransmuted = amountTransmuted;

        if (badDebtRatio > 1e18) {
            scaledTransmuted = amountTransmuted * FIXED_POINT_SCALAR / badDebtRatio;
        }

        // If the contract has a balance of yield tokens from alchemist repayments then we only need to redeem partial or none from Alchemist earmarked
        uint256 debtValue = alchemist.convertYieldTokensToDebt(yieldTokenBalance);
        uint256 amountToRedeem = scaledTransmuted > debtValue ? scaledTransmuted - debtValue : 0;

        if (amountToRedeem > 0) alchemist.redeem(amountToRedeem);

        uint256 feeAmount = scaledTransmuted * transmutationFee / BPS;
        uint256 claimAmount = scaledTransmuted - feeAmount;

        uint256 syntheticFee = amountNottransmuted * exitFee / BPS;
        uint256 syntheticReturned = amountNottransmuted - syntheticFee;

        // Remove untransmuted amount from the staking graph
        if (blocksLeft > 0) _updateStakingGraph(-position.amount.toInt256() * BLOCK_SCALING_FACTOR / transmutationTime.toInt256(), blocksLeft);

        TokenUtils.safeTransfer(alchemist.myt(), msg.sender, alchemist.convertDebtTokensToYield(claimAmount));
        TokenUtils.safeTransfer(alchemist.myt(), protocolFeeReceiver, alchemist.convertDebtTokensToYield(feeAmount));

        TokenUtils.safeTransfer(syntheticToken, msg.sender, syntheticReturned);
        TokenUtils.safeTransfer(syntheticToken, protocolFeeReceiver, syntheticFee);

        // Burn remaining synths that were not returned
        TokenUtils.safeBurn(syntheticToken, amountTransmuted);
        alchemist.reduceSyntheticsIssued(amountTransmuted);
        alchemist.setTransmuterTokenBalance(TokenUtils.safeBalanceOf(alchemist.myt(), address(this)));

        totalLocked -= position.amount;

        emit PositionClaimed(msg.sender, claimAmount, syntheticReturned);

        delete _positions[id];
    }

    /// @inheritdoc ITransmuter
    function queryGraph(uint256 startBlock, uint256 endBlock) external view returns (uint256) {
        int256 queried = _stakingGraph.queryStake(startBlock, endBlock);

        if (queried == 0) return 0;
        // + 1 for rounding error
        return (queried / BLOCK_SCALING_FACTOR).toUint256() + 1;
    }

    /// @dev Updates staking graphs
    function _updateStakingGraph(int256 amount, uint256 blocks) private {
        _stakingGraph.addStake(amount, block.number, blocks);
    }

    /// @dev Checks an expression and reverts with an {IllegalArgument} error if the expression is {false}.
    ///
    /// @param expression The expression to check.
    function _checkArgument(bool expression) internal pure {
        if (!expression) {
            revert IllegalArgument();
        }
    }

    /// @dev Checks an expression and reverts with an {IllegalState} error if the expression is {false}.
    ///
    /// @param expression The expression to check.
    function _checkState(bool expression) internal pure {
        if (!expression) {
            revert IllegalState();
        }
    }
}<|MERGE_RESOLUTION|>--- conflicted
+++ resolved
@@ -15,11 +15,6 @@
 import {Unauthorized, IllegalArgument, IllegalState, InsufficientAllowance} from "./base/Errors.sol";
 import "./base/TransmuterErrors.sol";
 
-<<<<<<< HEAD
-import {console} from "forge-std/console.sol";
-
-=======
->>>>>>> 4e44b944
 /// @title AlchemixV3 Transmuter
 ///
 /// @notice A contract which facilitates the exchange of alAssets to yield bearing assets.
