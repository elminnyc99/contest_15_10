// SPDX-License-Identifier: MIT
pragma solidity 0.8.28;

import {Test, console} from "forge-std/Test.sol";
import {MYTStrategy} from "../MYTStrategy.sol";
import {AlchemistAllocator} from "../AlchemistAllocator.sol";
import {AlchemistV3} from "../AlchemistV3.sol";
import {AlchemistInitializationParams} from "../interfaces/IAlchemistV3.sol";
import {IVaultV2} from "../../lib/vault-v2/src/interfaces/IVaultV2.sol";
import {IERC20} from "@openzeppelin/contracts/token/ERC20/IERC20.sol";
import {ERC4626} from "@openzeppelin/contracts/token/ERC20/extensions/ERC4626.sol";
import {ERC20} from "@openzeppelin/contracts/token/ERC20/ERC20.sol";
import {ERC20Mock} from "@openzeppelin/contracts/mocks/token/ERC20Mock.sol";
import {SafeERC20} from "@openzeppelin/contracts/token/ERC20/utils/SafeERC20.sol";
import {IMYTStrategy} from "../interfaces/IMYTStrategy.sol";
import {TransparentUpgradeableProxy} from "@openzeppelin/contracts/proxy/transparent/TransparentUpgradeableProxy.sol";
import {AlchemistV3Position} from "../AlchemistV3Position.sol";
import {Transmuter} from "../Transmuter.sol";
import {AlchemicTokenV3} from "../test/mocks/AlchemicTokenV3.sol";
import {Whitelist} from "../utils/Whitelist.sol";
import {TestERC20} from "./mocks/TestERC20.sol";
import {TestYieldToken} from "./mocks/TestYieldToken.sol";
import {TokenAdapterMock} from "./mocks/TokenAdapterMock.sol";
import {IAlchemistV3Errors, AlchemistInitializationParams} from "../interfaces/IAlchemistV3.sol";
import {ITransmuter} from "../interfaces/ITransmuter.sol";
import {ITestYieldToken} from "../interfaces/test/ITestYieldToken.sol";
import {InsufficientAllowance} from "../base/Errors.sol";
import {Unauthorized, IllegalArgument, IllegalState, MissingInputData} from "../base/Errors.sol";
import {AlchemistNFTHelper} from "./libraries/AlchemistNFTHelper.sol";
import {IAlchemistV3Position} from "../interfaces/IAlchemistV3Position.sol";
import {AggregatorV3Interface} from "../../lib/chainlink-brownie-contracts/contracts/src/v0.8/shared/interfaces/AggregatorV3Interface.sol";
import {TokenUtils} from "../libraries/TokenUtils.sol";
import {AlchemistTokenVault} from "../AlchemistTokenVault.sol";
import {VaultV2Factory} from "../../lib/vault-v2/src/VaultV2Factory.sol";
import {VaultV2} from "../../lib/vault-v2/src/VaultV2.sol";

contract MYTStrategyTest is Test {
    using SafeERC20 for IERC20;

    // Addresses
    address admin = makeAddr("admin");
    address operator = makeAddr("operator");
    address user = makeAddr("user");
    address whitelistedAllocator = makeAddr("whitelistedAllocator");
    address nonWhitelisted = makeAddr("nonWhitelisted");
    address alOwner = makeAddr("alOwner");
    address proxyOwner = makeAddr("proxyOwner");

    // Tokens
    TestERC20 public fakeUnderlyingToken;
    IVaultV2 public yieldToken;
    AlchemicTokenV3 public alToken;

    // Contracts
    AlchemistV3 public alchemist;
    IVaultV2 public vault;
    MYTStrategy public strategy;
    AlchemistAllocator public allocator;
    Transmuter public transmuter;
    AlchemistV3Position public alchemistNFT;
    Whitelist public whitelist;
    VaultV2Factory public vaultFactory;

    // Strategy parameters
    IMYTStrategy.StrategyParams public strategyParams = IMYTStrategy.StrategyParams({
        owner: admin,
        name: "Test Strategy",
        protocol: "Test Protocol",
        riskClass: IMYTStrategy.RiskClass.LOW,
        cap: 1000e18,
        globalCap: 5000e18,
        estimatedYield: 100e18,
        additionalIncentives: false,
        slippageBPS: 1
    });

    uint256 public constant FIXED_POINT_SCALAR = 1e18;
    uint256 public constant BPS = 10_000;

    function setUp() public {
        deployCoreContracts(18);
    }

    function deployCoreContracts(uint256 alchemistUnderlyingTokenDecimals) public {
        vm.startPrank(alOwner);

        // Fake tokens
        fakeUnderlyingToken = new TestERC20(100e18, uint8(alchemistUnderlyingTokenDecimals));

        vaultFactory = new VaultV2Factory();
        yieldToken = IVaultV2(vaultFactory.createVaultV2(address(proxyOwner), address(fakeUnderlyingToken), bytes32("salt")));

        alToken = new AlchemicTokenV3("Alchemic Token", "AL", 0);

        ITransmuter.TransmuterInitializationParams memory transParams = ITransmuter.TransmuterInitializationParams({
            syntheticToken: address(alToken),
            feeReceiver: address(this),
            timeToTransmute: 5_256_000,
            transmutationFee: 10,
            exitFee: 20,
            graphSize: 52_560_000
        });

        // Contracts and logic contracts
        transmuter = new Transmuter(transParams);
        AlchemistV3 alchemistLogic = new AlchemistV3();
        whitelist = new Whitelist();

        // AlchemistV3 proxy
        AlchemistInitializationParams memory params = AlchemistInitializationParams({
            admin: alOwner,
            debtToken: address(alToken),
            underlyingToken: address(fakeUnderlyingToken),
<<<<<<< HEAD
            yieldToken: address(yieldToken),
=======
            blocksPerYear: 2_600_000,
>>>>>>> ce80250f
            depositCap: type(uint256).max,
            minimumCollateralization: 150e18,
            collateralizationLowerBound: 110e18,
            globalMinimumCollateralization: 150e18,
            transmuter: address(transmuter),
            protocolFee: 50,
            protocolFeeReceiver: admin,
            liquidatorFee: 100,
            repaymentFee: 50,
            myt: address(new VaultV2(alOwner, address(fakeUnderlyingToken)))
        });

        bytes memory alchemParams = abi.encodeWithSelector(AlchemistV3.initialize.selector, params);
        TransparentUpgradeableProxy proxyAlchemist = new TransparentUpgradeableProxy(address(alchemistLogic), proxyOwner, alchemParams);
        alchemist = AlchemistV3(address(proxyAlchemist));

        // Whitelist alchemist proxy for minting tokens
        alToken.setWhitelist(address(proxyAlchemist), true);

        whitelist.add(address(0xbeef));
        whitelist.add(user);

        transmuter.setAlchemist(address(alchemist));
        transmuter.setDepositCap(uint256(type(int256).max));

        alchemistNFT = new AlchemistV3Position(address(alchemist));
        alchemist.setAlchemistPositionNFT(address(alchemistNFT));

        alchemist.setAlchemistFeeVault(address(yieldToken));
        vm.stopPrank();

        // Add funds to test accounts
        deal(address(yieldToken), address(0xbeef), 1000e18);
        deal(address(yieldToken), user, 1000e18);
        deal(address(alToken), address(0xdad), 1000e18);
        deal(address(alToken), user, 1000e18);

        deal(address(fakeUnderlyingToken), address(0xbeef), 1000e18);
        deal(address(fakeUnderlyingToken), user, 1000e18);
        deal(address(fakeUnderlyingToken), alchemist.alchemistFeeVault(), 10_000 ether);

        vm.startPrank(user);
        IERC20(fakeUnderlyingToken).approve(address(yieldToken), 1000e18);
        vm.stopPrank();

        // Create vault (mock)
        vault = IVaultV2(address(new MockVault(IERC20(address(fakeUnderlyingToken)), IERC20(address(yieldToken)))));

        // Create strategy with Permit2 address and receipt token
        address permit2Address = 0x000000000022d473030f1dF7Fa9381e04776c7c5; // Mainnet Permit2
        strategy = new MYTStrategy(address(vault), strategyParams, permit2Address, address(yieldToken));

        // Create allocator
        allocator = new AlchemistAllocator(address(vault), admin, operator);

        // Whitelist allocator for strategy
        vm.prank(admin);
        strategy.setWhitelistedAllocator(address(allocator), true);
    }

    // Test that only whitelisted allocators can call allocate
    function test_onlyWhitelistedAllocatorCanAllocate() public {
        // Non-whitelisted address should fail
        vm.expectRevert(bytes("PD"));
        strategy.allocate(abi.encode(100e18), 100e18, bytes4(0x00000000), address(allocator));

        // Whitelisted allocator should succeed
        vm.prank(address(allocator));
        strategy.allocate(abi.encode(0), 100e18, bytes4(0x00000000), address(allocator));
    }

    // Test that only whitelisted allocators can call deallocate
    function test_onlyWhitelistedAllocatorCanDeallocate() public {
        // Non-whitelisted address should fail
        vm.expectRevert(bytes("PD"));
        strategy.deallocate(abi.encode(100e18), 100e18, bytes4(0x00000000), address(allocator));

        // Whitelisted allocator should succeed
        vm.prank(address(allocator));
        strategy.deallocate(abi.encode(100e18), 50e18, bytes4(0x00000000), address(allocator));
    }

    // Test that allocator can allocate and deallocate
    function test_allocatorCanAllocateAndDeallocate() public {
        // Allocator allocates
        vm.prank(address(allocator));
        strategy.allocate(abi.encode(0), 100e18, bytes4(0x00000000), address(allocator));

        // Allocator deallocates
        vm.prank(address(allocator));
        strategy.deallocate(abi.encode(100e18), 50e18, bytes4(0x00000000), address(allocator));
    }

    // Test that strategy kill switch works
    function test_killSwitchPreventsAllocation() public {
        // Enable kill switch
        vm.prank(admin);
        strategy.setKillSwitch(true);

        // Allocator should fail to allocate
        vm.prank(address(allocator));
        vm.expectRevert(bytes("emergency"));
        strategy.allocate(abi.encode(0), 100e18, bytes4(0x00000000), address(allocator));

        // Disable kill switch
        vm.prank(admin);
        strategy.setKillSwitch(false);

        // Allocator should succeed
        vm.prank(address(allocator));
        strategy.allocate(abi.encode(0), 100e18, bytes4(0x00000000), address(allocator));
    }

    // Test that strategy parameters can be updated
    function test_strategyParametersCanBeUpdated() public {
        // Update risk class
        vm.prank(admin);
        strategy.setRiskClass(IMYTStrategy.RiskClass.HIGH);

        // Update incentives
        vm.prank(admin);
        strategy.setAdditionalIncentives(true);

        // Verify updates
        // Test that strategy parameters can be updated
        vm.prank(admin);
        strategy.setRiskClass(IMYTStrategy.RiskClass.HIGH);

        // Update incentives
        vm.prank(admin);
        strategy.setAdditionalIncentives(true);

        // Verify updates by reading from storage directly
        // Access strategy parameters directly from storage
        (
            address owner,
            string memory name,
            string memory protocol,
            IMYTStrategy.RiskClass riskClass,
            uint256 cap,
            uint256 globalCap,
            uint256 estimatedYield,
            bool additionalIncentives,
            uint256 slippageBPS
        ) = strategy.params();
        assertEq(uint8(riskClass), uint8(IMYTStrategy.RiskClass.HIGH));
        assertEq(additionalIncentives, true);
    }

    // Test that strategy can interact with Alchemist system properly
    function test_strategyIntegrationWithAlchemist() public {
        // User deposits into yield token vault first
        vm.prank(user);
        yieldToken.deposit(100e18, user);

        // User approves yield token for Alchemist
        vm.prank(user);
        yieldToken.approve(address(alchemist), 100e18);

        // User deposits into Alchemist
        vm.prank(user);
        alchemist.deposit(10e18, user, 0);

        // Verify that allocator was called to allocate
        console.log("Deposit completed - allocation should have been triggered");
    }

    // Test that strategy respects Alchemist pause states
    function test_strategyRespectsAlchemistPauseStates() public {
        // Pause Alchemist deposits
        vm.prank(alOwner);
        alchemist.pauseDeposits(true);

        // User should not be able to deposit
        vm.prank(user);
        yieldToken.approve(address(alchemist), 100e18);
        vm.expectRevert(IllegalState.selector);
        alchemist.deposit(100e18, user, 0);

        // Unpause deposits
        vm.prank(alOwner);
        alchemist.pauseDeposits(false);

        // Now deposit should work
        vm.startPrank(user);
        yieldToken.approve(address(alchemist), 100e18);
        alchemist.deposit(10e18, user, 0);
        vm.stopPrank();
    }
}

// Mock vault implementation
contract MockVault is ERC4626 {
    constructor(IERC20 asset_, IERC20 yieldToken_) ERC4626(asset_) ERC20("Mock Vault", "MV") {}

    function convertToAssets(uint256 shares) public view override returns (uint256) {
        return shares; // 1:1 conversion for simplicity
    }

    function convertToShares(uint256 assets) public view override returns (uint256) {
        return assets; // 1:1 conversion for simplicity
    }

    function inflate(uint256 amount) public {
        ERC20Mock(asset()).mint(address(this), amount);
    }
}

// Mock NFT implementation
contract MockNFT {
    function mint(address to) external returns (uint256) {
        return 1; // Always return token ID 1
    }

    function ownerOf(uint256 tokenId) external view returns (address) {
        return address(0x123); // Mock owner
    }
}<|MERGE_RESOLUTION|>--- conflicted
+++ resolved
@@ -111,11 +111,7 @@
             admin: alOwner,
             debtToken: address(alToken),
             underlyingToken: address(fakeUnderlyingToken),
-<<<<<<< HEAD
-            yieldToken: address(yieldToken),
-=======
             blocksPerYear: 2_600_000,
->>>>>>> ce80250f
             depositCap: type(uint256).max,
             minimumCollateralization: 150e18,
             collateralizationLowerBound: 110e18,
