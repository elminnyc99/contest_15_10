--- conflicted
+++ resolved
@@ -3775,13 +3775,7 @@
         (collateral, debt, earmarked) = alchemist.getCDP(tokenIdFor0xdad);
         (collateralBeef, debtBeef, earmarkedBeef) = alchemist.getCDP(tokenIdFor0xBeef);
 
-<<<<<<< HEAD
-        assertEq(earmarked + earmarkedBeef, alchemist.cumulativeEarmarked());
-        assertEq(debt + debtBeef, alchemist.totalDebt());
-=======
-        
         assertApproxEqAbs(earmarked + earmarkedBeef, alchemist.cumulativeEarmarked(), 1);
         assertApproxEqAbs(debt + debtBeef, alchemist.totalDebt(), 2);
->>>>>>> 82ad4398
     }
 }