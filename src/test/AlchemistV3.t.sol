--- conflicted
+++ resolved
@@ -2479,43 +2479,6 @@
         vm.assertEq(alchemistFeeVault.totalDeposits(), 10_000 ether - expectedFeeInUnderlying);
     }
 
-<<<<<<< HEAD
-    function testPoc_Invariant_TotalDebt_Vs_CumulativeEarmark_Broken_After_FullRepay() external {
-        uint256 debtAmountToMint = 50e18; // 0xbeef mints 50 alToken
-        uint256 transmuterRedemptionAmount = 30e18; // 0xdad creates redemption for 30 alToken
-        vm.startPrank(address(0xbeef));
-        uint256 yieldToDeposit = 100e18;
-        uint256 yieldToRepayFullDebt = alchemist.convertDebtTokensToYield(debtAmountToMint);
-        SafeERC20.safeApprove(address(fakeYieldToken), address(alchemist), type(uint256).max); // Approve for
-        alchemist.deposit(100e18, address(0xbeef), 0);
-        uint256 tokenId = AlchemistNFTHelper.getFirstTokenId(address(0xbeef), address(alchemistNFT));
-        alchemist.mint(tokenId, debtAmountToMint, address(0xbeef));
-        vm.stopPrank();
-        assertEq(alchemist.totalDebt(), debtAmountToMint, "Initial total debt mismatch");
-        uint256 initialCumulativeEarmarked = alchemist.cumulativeEarmarked(); // Should be 0 if no prior activity
-        // --- Setup: 0xdad creates redemption in Transmuter ---
-        deal(address(alToken), address(0xdad), transmuterRedemptionAmount);
-        vm.startPrank(address(0xdad));
-        SafeERC20.safeApprove(address(alToken), address(transmuterLogic), type(uint256).max);
-        transmuterLogic.createRedemption(transmuterRedemptionAmount);
-        vm.stopPrank();
-        // --- Advance time to allow earmarking ---
-        vm.roll(block.number + 100); // Advance some blocks
-        // --- 0xbeef fully repays debt ---
-        vm.startPrank(address(0xbeef));
-        uint256 preRepayBalance = fakeYieldToken.balanceOf(address(0xbeef));
-        alchemist.repay(yieldToRepayFullDebt, tokenId);
-        vm.stopPrank();
-        vm.roll(block.number + 1);
-        alchemist.poke(tokenId); //underflow in _earmark
-    }
-
-    function test_poc_badDebtRatioIncreaseFasterAtClaimRedemption() external {
-        uint256 amount = 200_000e18; // 200,000 yvdai
-        vm.startPrank(someWhale);
-        fakeYieldToken.mint(whaleSupply, someWhale);
-        vm.stopPrank();
-=======
     function testLiquidate_Debt_Exceeds_Collateral_Shortfall_Absorbed_By_Healthy_Account() external {
         vm.startPrank(someWhale);
         fakeYieldToken.mint(whaleSupply, someWhale);
@@ -2616,13 +2579,647 @@
         alchemist.deposit(amount, yetAnotherExternalUser, 0);
         vm.stopPrank();
 
->>>>>>> 6c6cad68
         vm.startPrank(address(0xbeef));
         SafeERC20.safeApprove(address(fakeYieldToken), address(alchemist), amount + 100e18);
         alchemist.deposit(amount, address(0xbeef), 0);
         // a single position nft would have been minted to 0xbeef
         uint256 tokenIdFor0xBeef = AlchemistNFTHelper.getFirstTokenId(address(0xbeef), address(alchemistNFT));
-<<<<<<< HEAD
+        uint256 mintAmount = alchemist.totalValue(tokenIdFor0xBeef) * FIXED_POINT_SCALAR / minimumCollateralization;
+
+        alchemist.mint(tokenIdFor0xBeef, mintAmount, address(0xbeef));
+        vm.stopPrank();
+
+        // Need to start a transmutator deposit, to start earmarking debt
+        vm.startPrank(anotherExternalUser);
+        SafeERC20.safeApprove(address(alToken), address(transmuterLogic), mintAmount);
+        transmuterLogic.createRedemption(mintAmount);
+        vm.stopPrank();
+
+        uint256 transmuterPreviousBalance = IERC20(fakeYieldToken).balanceOf(address(transmuterLogic));
+
+        // skip to a future block. Lets say 60% of the way through the transmutation period (5_256_000 blocks)
+        vm.roll(block.number + (5_256_000 * 60 / 100));
+
+        // Earmarked debt should be 60% of the total debt
+        (uint256 prevCollateral, uint256 prevDebt, uint256 earmarked) = alchemist.getCDP(tokenIdFor0xBeef);
+        require(earmarked == prevDebt * 60 / 100, "Earmarked debt should be 60% of the total debt");
+
+        // modify yield token price via modifying underlying token supply
+        uint256 initialVaultSupply = IERC20(address(fakeYieldToken)).totalSupply();
+        fakeYieldToken.updateMockTokenSupply(initialVaultSupply);
+        // increasing yeild token suppy by 59 bps or 5.9%  while keeping the unederlying supply unchanged
+        uint256 modifiedVaultSupply = (initialVaultSupply * 590 / 10_000) + initialVaultSupply;
+        fakeYieldToken.updateMockTokenSupply(modifiedVaultSupply);
+
+        // ensure initial debt is correct
+        vm.assertApproxEqAbs(prevDebt, 180_000_000_000_000_000_018_000, minimumDepositOrWithdrawalLoss);
+
+        // let another user liquidate the previous user position
+        vm.startPrank(externalUser);
+
+        uint256 credit = earmarked > prevDebt ? prevDebt : earmarked;
+        uint256 creditToYield = alchemist.convertDebtTokensToYield(credit);
+        uint256 protocolFeeInYield = (creditToYield * protocolFee / BPS);
+
+        uint256 liquidatorPrevTokenBalance = IERC20(fakeYieldToken).balanceOf(address(externalUser));
+        uint256 liquidatorPrevUnderlyingBalance = IERC20(fakeUnderlyingToken).balanceOf(address(externalUser));
+        (uint256 assets, uint256 feeInYield, uint256 feeInUnderlying) = alchemist.liquidate(tokenIdFor0xBeef);
+
+        (uint256 depositedCollateral, uint256 debt,) = alchemist.getCDP(tokenIdFor0xBeef);
+
+        uint256 repaymentFee = alchemist.convertDebtTokensToYield(earmarked) * 100 / BPS;
+
+        vm.stopPrank();
+
+        // ensure debt is reduced only by the repayment of max earmarked amount
+        vm.assertApproxEqAbs(debt, prevDebt - earmarked, minimumDepositOrWithdrawalLoss);
+
+        // ensure depositedCollateral is reduced only by the repayment of max earmarked amount
+        vm.assertApproxEqAbs(
+            depositedCollateral,
+            prevCollateral - alchemist.convertDebtTokensToYield(earmarked) - protocolFeeInYield - repaymentFee,
+            minimumDepositOrWithdrawalLoss
+        );
+
+        // ensure assets is equal to repayment of max earmarked amount
+        // vm.assertApproxEqAbs(assets, alchemist.convertDebtTokensToYield(earmarked), minimumDepositOrWithdrawalLoss);
+
+        // ensure liquidator fee is correct (i.e.0, since only a repayment is done)
+        vm.assertApproxEqAbs(feeInYield, repaymentFee, 1e18);
+        vm.assertEq(feeInUnderlying, 0);
+
+        // liquidator gets correct amount of fee, i.e. 0
+        _validateLiquidiatorState(
+            externalUser,
+            liquidatorPrevTokenBalance,
+            liquidatorPrevUnderlyingBalance,
+            feeInYield,
+            feeInUnderlying,
+            assets,
+            alchemist.convertDebtTokensToYield(earmarked)
+        );
+        vm.assertEq(alchemistFeeVault.totalDeposits(), 10_000 ether);
+
+        // transmuter recieves the liquidation amount in yield token minus the fee
+        vm.assertApproxEqAbs(
+            IERC20(fakeYieldToken).balanceOf(address(transmuterLogic)), transmuterPreviousBalance + alchemist.convertDebtTokensToYield(earmarked), 1e18
+        );
+
+        // check protocolfeereciever received the protocl fee transfer from _forceRepay
+        vm.assertApproxEqAbs(IERC20(fakeYieldToken).balanceOf(address(protocolFeeReceiver)), protocolFeeInYield, 1e18);
+    }
+
+    function testLiquidate_with_force_repay_and_insolvent_position() external {
+        vm.startPrank(someWhale);
+        fakeYieldToken.mint(whaleSupply, someWhale);
+        vm.stopPrank();
+        // just ensureing global alchemist collateralization stays above the minimum required for regular
+        // no need to mint anything
+        vm.startPrank(yetAnotherExternalUser);
+        SafeERC20.safeApprove(address(fakeYieldToken), address(alchemist), depositAmount * 2);
+        alchemist.deposit(depositAmount, yetAnotherExternalUser, 0);
+        vm.stopPrank();
+        vm.startPrank(address(0xbeef));
+        SafeERC20.safeApprove(address(fakeYieldToken), address(alchemist), depositAmount + 100e18);
+        alchemist.deposit(depositAmount, address(0xbeef), 0);
+        // a single position nft would have been minted to 0xbeef
+        uint256 tokenIdFor0xBeef = AlchemistNFTHelper.getFirstTokenId(address(0xbeef), address(alchemistNFT));
+        alchemist.mint(tokenIdFor0xBeef, alchemist.totalValue(tokenIdFor0xBeef) * FIXED_POINT_SCALAR / minimumCollateralization, address(0xbeef));
+
+        vm.stopPrank();
+        // modify yield token price via modifying underlying token supply
+        (, uint256 prevDebt,) = alchemist.getCDP(tokenIdFor0xBeef);
+        // ensure initial debt is correct
+        vm.assertApproxEqAbs(prevDebt, 180_000_000_000_000_000_018_000, minimumDepositOrWithdrawalLoss);
+        // create a redemption to start earmarking debt
+        vm.startPrank(address(0xdad));
+        SafeERC20.safeApprove(address(alToken), address(transmuterLogic), 50e18);
+        transmuterLogic.createRedemption(50e18);
+        vm.stopPrank();
+        uint256 initialVaultSupply = IERC20(address(fakeYieldToken)).totalSupply();
+        fakeYieldToken.updateMockTokenSupply(initialVaultSupply);
+        // increasing yeild token suppy by 9900 bps or 99% while keeping the unederlying supply unchanged
+        uint256 modifiedVaultSupply = (initialVaultSupply * (10_000 * FIXED_POINT_SCALAR) / 10_000) + initialVaultSupply;
+        fakeYieldToken.updateMockTokenSupply(modifiedVaultSupply);
+        vm.roll(block.number + 5_256_000);
+        // let another user liquidate the previous user position
+        vm.startPrank(externalUser);
+
+        // check that the position is insolvent
+        uint256 totalValue = alchemist.totalValue(tokenIdFor0xBeef);
+        require(totalValue < 1, "Position should be insolvent");
+
+        // should revert based on zero amount returned, and not because of an underflow
+        vm.expectRevert(IAlchemistV3Errors.LiquidationError.selector);
+        alchemist.liquidate(tokenIdFor0xBeef);
+    }
+
+    function testLiquidate_Undercollateralized_Position_With_Earmarked_Debt_Sufficient_Repayment_Clears_Total_Debt() external {
+        vm.startPrank(someWhale);
+        fakeYieldToken.mint(whaleSupply, someWhale);
+        vm.stopPrank();
+
+        // just ensureing global alchemist collateralization stays above the minimum required for regular liquidations
+        // no need to mint anything
+        vm.startPrank(yetAnotherExternalUser);
+        SafeERC20.safeApprove(address(fakeYieldToken), address(alchemist), depositAmount * 2);
+        alchemist.deposit(depositAmount, yetAnotherExternalUser, 0);
+        vm.stopPrank();
+
+        vm.startPrank(address(0xbeef));
+        SafeERC20.safeApprove(address(fakeYieldToken), address(alchemist), depositAmount + 100e18);
+        alchemist.deposit(depositAmount, address(0xbeef), 0);
+        // a single position nft would have been minted to 0xbeef
+        uint256 tokenIdFor0xBeef = AlchemistNFTHelper.getFirstTokenId(address(0xbeef), address(alchemistNFT));
+        uint256 mintAmount = alchemist.totalValue(tokenIdFor0xBeef) * FIXED_POINT_SCALAR / minimumCollateralization;
+
+        alchemist.mint(tokenIdFor0xBeef, mintAmount, address(0xbeef));
+        vm.stopPrank();
+
+        // Need to start a transmutator deposit, to start earmarking debt
+        vm.startPrank(anotherExternalUser);
+        SafeERC20.safeApprove(address(alToken), address(transmuterLogic), mintAmount);
+        transmuterLogic.createRedemption(mintAmount);
+        vm.stopPrank();
+
+        uint256 transmuterPreviousBalance = IERC20(fakeYieldToken).balanceOf(address(transmuterLogic));
+
+        // skip to a future block. Lets say 100% of the way through the transmutation period (5_256_000 blocks)
+        vm.roll(block.number + (5_256_000));
+
+        // Earmarked debt should be 100% of the total debt
+        (uint256 prevCollateral, uint256 prevDebt, uint256 earmarked) = alchemist.getCDP(tokenIdFor0xBeef);
+        require(earmarked == prevDebt, "Earmarked debt should be 60% of the total debt");
+
+        // modify yield token price via modifying underlying token supply
+        uint256 initialVaultSupply = IERC20(address(fakeYieldToken)).totalSupply();
+        fakeYieldToken.updateMockTokenSupply(initialVaultSupply);
+        // increasing yeild token suppy by 59 bps or 5.9%  while keeping the unederlying supply unchanged
+        uint256 modifiedVaultSupply = (initialVaultSupply * 590 / 10_000) + initialVaultSupply;
+        fakeYieldToken.updateMockTokenSupply(modifiedVaultSupply);
+
+        // ensure initial debt is correct
+        vm.assertApproxEqAbs(prevDebt, 180_000_000_000_000_000_018_000, minimumDepositOrWithdrawalLoss);
+
+        // let another user liquidate the previous user position
+        vm.startPrank(externalUser);
+        uint256 liquidatorPrevTokenBalance = IERC20(fakeYieldToken).balanceOf(address(externalUser));
+        uint256 liquidatorPrevUnderlyingBalance = IERC20(fakeUnderlyingToken).balanceOf(address(externalUser));
+        (uint256 assets, uint256 feeInYield, uint256 feeInUnderlying) = alchemist.liquidate(tokenIdFor0xBeef);
+        (uint256 depositedCollateral, uint256 debt,) = alchemist.getCDP(tokenIdFor0xBeef);
+
+        uint256 repaymentFee = alchemist.convertDebtTokensToYield(earmarked) * 100 / BPS;
+
+        vm.stopPrank();
+
+        // ensure debt is reduced only by the repayment of max earmarked amount
+        vm.assertApproxEqAbs(debt, prevDebt - earmarked, minimumDepositOrWithdrawalLoss);
+
+        // ensure depositedCollateral is reduced only by the repayment of max earmarked amount
+        vm.assertApproxEqAbs(depositedCollateral, prevCollateral - alchemist.convertDebtTokensToYield(earmarked) - repaymentFee, minimumDepositOrWithdrawalLoss);
+
+        // ensure assets is equal to repayment of max earmarked amount
+        // vm.assertApproxEqAbs(assets, alchemist.convertDebtTokensToYield(earmarked), minimumDepositOrWithdrawalLoss);
+
+        // ensure liquidator fee is correct (i.e. only repayment fee, since only a repayment is done)
+        vm.assertApproxEqAbs(feeInYield, repaymentFee, 1e18);
+        vm.assertEq(feeInUnderlying, 0);
+
+        // liquidator gets correct amount of fee, i.e. repayment fee > 0
+        _validateLiquidiatorState(
+            externalUser,
+            liquidatorPrevTokenBalance,
+            liquidatorPrevUnderlyingBalance,
+            feeInYield,
+            feeInUnderlying,
+            assets,
+            alchemist.convertDebtTokensToYield(earmarked)
+        );
+
+        vm.assertEq(alchemistFeeVault.totalDeposits(), 10_000 ether);
+
+        // transmuter recieves the liquidation amount in yield token minus the fee
+        vm.assertApproxEqAbs(
+            IERC20(fakeYieldToken).balanceOf(address(transmuterLogic)), transmuterPreviousBalance + alchemist.convertDebtTokensToYield(earmarked), 1e18
+        );
+    }
+
+    function testBatch_Liquidate_Undercollateralized_Position() external {
+        vm.startPrank(someWhale);
+        fakeYieldToken.mint(whaleSupply, someWhale);
+        vm.stopPrank();
+
+        AccountPosition memory position1 = _setAccountPosition(address(0xbeef), depositAmount, true, minimumCollateralization);
+
+        AccountPosition memory position2 = _setAccountPosition(anotherExternalUser, depositAmount, true, minimumCollateralization);
+
+        uint256 transmuterPreviousBalance = IERC20(fakeYieldToken).balanceOf(address(transmuterLogic));
+
+        _setAccountPosition(yetAnotherExternalUser, depositAmount, false, minimumCollateralization);
+
+        _manipulateYieldTokenPrice(590);
+
+        // let another user liquidate the previous user position
+        vm.startPrank(externalUser);
+        uint256 liquidatorPrevTokenBalance = IERC20(fakeYieldToken).balanceOf(externalUser);
+        uint256 liquidatorPrevUnderlyingBalance = IERC20(fakeUnderlyingToken).balanceOf(externalUser);
+
+        // Batch Liquidation for 2 user addresses
+        uint256[] memory accountsToLiquidate = new uint256[](2);
+        accountsToLiquidate[0] = position1.tokenId;
+        accountsToLiquidate[1] = position2.tokenId;
+
+        // get expected liquidation results for each account
+        CalculateLiquidationResult memory expectedResult1 = _calculateLiquidationForAccount(position1);
+        CalculateLiquidationResult memory expectedResult2 = _calculateLiquidationForAccount(position2);
+
+        (uint256 assets, uint256 feeInYield, uint256 feeInUnderlying) = alchemist.batchLiquidate(accountsToLiquidate);
+
+        vm.stopPrank();
+
+        /// Tests for first liquidated User ///
+        _validateLiquidatedAccountState(
+            position1.tokenId, position1.collateral, position1.debt, expectedResult1.debtToBurn, expectedResult1.liquidationAmountInYield
+        );
+
+        /// Tests for second liquidated User ///
+        _validateLiquidatedAccountState(
+            position2.tokenId, position2.collateral, position2.debt, expectedResult2.debtToBurn, expectedResult2.liquidationAmountInYield
+        );
+
+        // Tests for Liquidator ///
+        _valudateLiquidationFees(
+            feeInYield,
+            feeInUnderlying,
+            expectedResult1.baseFeeInYield + expectedResult2.baseFeeInYield,
+            expectedResult1.outSourcedFee + expectedResult2.outSourcedFee
+        );
+
+        // liquidator gets correct amount of fee
+        _validateLiquidiatorState(
+            externalUser,
+            liquidatorPrevTokenBalance,
+            liquidatorPrevUnderlyingBalance,
+            feeInYield,
+            feeInUnderlying,
+            assets,
+            expectedResult1.liquidationAmountInYield + expectedResult2.liquidationAmountInYield
+        );
+
+        vm.assertEq(alchemistFeeVault.totalDeposits(), 10_000 ether - feeInUnderlying);
+
+        // transmuter recieves the liquidation amount in yield token minus the fee
+        vm.assertApproxEqAbs(
+            IERC20(fakeYieldToken).balanceOf(address(transmuterLogic)),
+            transmuterPreviousBalance + expectedResult1.liquidationAmountInYield + expectedResult2.liquidationAmountInYield - expectedResult1.baseFeeInYield
+                - expectedResult2.baseFeeInYield,
+            1e18
+        );
+    }
+
+    function testBatch_Liquidate_Undercollateralized_Position_And_Skip_Healthy_Position() external {
+        vm.startPrank(someWhale);
+        fakeYieldToken.mint(whaleSupply, someWhale);
+        vm.stopPrank();
+
+        AccountPosition memory position1 = _setAccountPosition(address(0xbeef), depositAmount, true, minimumCollateralization);
+
+        AccountPosition memory position2 = _setAccountPosition(anotherExternalUser, depositAmount, true, 15e17);
+
+        // just ensureing global alchemist collateralization stays above the minimum required for regular liquidations
+        // no need to mint anything
+        _setAccountPosition(yetAnotherExternalUser, depositAmount, false, minimumCollateralization);
+
+        uint256 transmuterPreviousBalance = IERC20(fakeYieldToken).balanceOf(address(transmuterLogic));
+
+        _manipulateYieldTokenPrice(590);
+
+        // let another user liquidate the previous user position
+        vm.startPrank(externalUser);
+        uint256 liquidatorPrevTokenBalance = IERC20(fakeYieldToken).balanceOf(externalUser);
+        uint256 liquidatorPrevUnderlyingBalance = IERC20(fakeUnderlyingToken).balanceOf(externalUser);
+        // Batch Liquidation for 2 user addresses
+        uint256[] memory accountsToLiquidate = new uint256[](2);
+        accountsToLiquidate[0] = position1.tokenId;
+        accountsToLiquidate[1] = position2.tokenId;
+
+        CalculateLiquidationResult memory expectedResult1 = _calculateLiquidationForAccount(position1);
+        // CalculateLiquidationResult memory expectedResult2 = _calculateLiquidationForAccount(position2);
+
+        (uint256 assets, uint256 feeInYield, uint256 feeInUnderlying) = alchemist.batchLiquidate(accountsToLiquidate);
+
+        vm.stopPrank();
+
+        /// Tests for first liquidated User ///
+
+        // ensure debt is reduced by the result of (collateral - y)/(debt - y) = minimum collateral ratio
+        _validateLiquidatedAccountState(
+            position1.tokenId, position1.collateral, position1.debt, expectedResult1.debtToBurn, expectedResult1.liquidationAmountInYield
+        );
+
+        /// Tests for second liquidated User ///
+        _validateLiquidatedAccountState(position2.tokenId, position2.collateral, position2.debt, 0, 0);
+
+        // Tests for Liquidator ///
+
+        // ensure liquidator fee is correct (3% of liquidation amount)
+        _valudateLiquidationFees(feeInYield, feeInUnderlying, expectedResult1.baseFeeInYield, expectedResult1.outSourcedFee);
+
+        // liquidator gets correct amount of fee
+        _validateLiquidiatorState(
+            externalUser,
+            liquidatorPrevTokenBalance,
+            liquidatorPrevUnderlyingBalance,
+            feeInYield,
+            feeInUnderlying,
+            assets,
+            expectedResult1.liquidationAmountInYield
+        );
+        vm.assertEq(alchemistFeeVault.totalDeposits(), 10_000 ether - feeInUnderlying);
+
+        // transmuter recieves the liquidation amount in yield token minus the fee
+        vm.assertApproxEqAbs(
+            IERC20(fakeYieldToken).balanceOf(address(transmuterLogic)),
+            transmuterPreviousBalance + expectedResult1.liquidationAmountInYield - expectedResult1.baseFeeInYield,
+            1e18
+        );
+    }
+
+    function testBatch_Liquidate_Undercollateralized_Position_And_Skip_Zero_Ids() external {
+        vm.startPrank(someWhale);
+        fakeYieldToken.mint(whaleSupply, someWhale);
+        vm.stopPrank();
+
+        AccountPosition memory position1 = _setAccountPosition(address(0xbeef), depositAmount, true, minimumCollateralization);
+
+        AccountPosition memory position2 = _setAccountPosition(anotherExternalUser, depositAmount, true, minimumCollateralization);
+
+        // just ensureing global alchemist collateralization stays above the minimum required for regular liquidations
+        // no need to mint anything
+        _setAccountPosition(yetAnotherExternalUser, depositAmount, false, minimumCollateralization);
+
+        uint256 transmuterPreviousBalance = IERC20(fakeYieldToken).balanceOf(address(transmuterLogic));
+
+        _manipulateYieldTokenPrice(590);
+
+        // let another user liquidate the previous user position
+        vm.startPrank(externalUser);
+        uint256 liquidatorPrevTokenBalance = IERC20(fakeYieldToken).balanceOf(externalUser);
+        uint256 liquidatorPrevUnderlyingBalance = IERC20(fakeUnderlyingToken).balanceOf(externalUser);
+
+        // Batch Liquidation for 2 user addresses
+        uint256[] memory accountsToLiquidate = new uint256[](3);
+        accountsToLiquidate[0] = position1.tokenId;
+        accountsToLiquidate[1] = 0; // invalid zero ids
+        accountsToLiquidate[2] = position2.tokenId;
+
+        // Calculate liquidation amount for 0xBeef
+        CalculateLiquidationResult memory expectedResult1 = _calculateLiquidationForAccount(position1);
+        CalculateLiquidationResult memory expectedResult2 = _calculateLiquidationForAccount(position2);
+
+        (uint256 assets, uint256 feeInYield, uint256 feeInUnderlying) = alchemist.batchLiquidate(accountsToLiquidate);
+
+        vm.stopPrank();
+
+        /// Tests for first liquidated User ///
+        _validateLiquidatedAccountState(
+            position1.tokenId, position1.collateral, position1.debt, expectedResult1.debtToBurn, expectedResult1.liquidationAmountInYield
+        );
+
+        /// Tests for second liquidated User ///
+        _validateLiquidatedAccountState(
+            position2.tokenId, position2.collateral, position2.debt, expectedResult2.debtToBurn, expectedResult2.liquidationAmountInYield
+        );
+
+        // Tests for Liquidator ///
+
+        // ensure liquidator fee is correct (3% of liquidation amount)
+        _valudateLiquidationFees(
+            feeInYield,
+            feeInUnderlying,
+            expectedResult1.baseFeeInYield + expectedResult2.baseFeeInYield,
+            expectedResult1.outSourcedFee + expectedResult2.outSourcedFee
+        );
+
+        // liquidator gets correct amount of fee
+        _validateLiquidiatorState(
+            externalUser,
+            liquidatorPrevTokenBalance,
+            liquidatorPrevUnderlyingBalance,
+            feeInYield,
+            feeInUnderlying,
+            assets,
+            expectedResult1.liquidationAmountInYield + expectedResult2.liquidationAmountInYield
+        );
+        vm.assertEq(alchemistFeeVault.totalDeposits(), 10_000 ether - feeInUnderlying);
+
+        // transmuter recieves the liquidation amount in yield token minus the fee
+        vm.assertApproxEqAbs(
+            IERC20(fakeYieldToken).balanceOf(address(transmuterLogic)),
+            transmuterPreviousBalance + expectedResult1.liquidationAmountInYield + expectedResult2.liquidationAmountInYield - expectedResult1.baseFeeInYield
+                - expectedResult2.baseFeeInYield,
+            1e18
+        );
+    }
+
+    function testBatch_Liquidate_Revert_If_Overcollateralized_Position(uint256 amount) external {
+        amount = bound(amount, 1e18, accountFunds);
+        vm.startPrank(someWhale);
+        fakeYieldToken.mint(whaleSupply, someWhale);
+        vm.stopPrank();
+
+        vm.startPrank(address(0xbeef));
+        SafeERC20.safeApprove(address(fakeYieldToken), address(alchemist), amount + 100e18);
+        alchemist.deposit(amount, address(0xbeef), 0);
+        // a single position nft would have been minted to 0xbeef
+        uint256 tokenIdFor0xBeef = AlchemistNFTHelper.getFirstTokenId(address(0xbeef), address(alchemistNFT));
+        alchemist.mint(tokenIdFor0xBeef, alchemist.totalValue(tokenIdFor0xBeef) * FIXED_POINT_SCALAR / minimumCollateralization, address(0xbeef));
+        vm.stopPrank();
+
+        vm.startPrank(anotherExternalUser);
+        SafeERC20.safeApprove(address(fakeYieldToken), address(alchemist), amount + 100e18);
+        alchemist.deposit(amount, anotherExternalUser, 0);
+        // a single position nft would have been minted to anotherExternalUser
+        uint256 tokenIdForExternalUser = AlchemistNFTHelper.getFirstTokenId(anotherExternalUser, address(alchemistNFT));
+        alchemist.mint(
+            tokenIdForExternalUser, alchemist.totalValue(tokenIdForExternalUser) * FIXED_POINT_SCALAR / minimumCollateralization, anotherExternalUser
+        );
+        vm.stopPrank();
+
+        // let another user liquidate the previous user position
+        vm.startPrank(externalUser);
+        vm.expectRevert(IAlchemistV3Errors.LiquidationError.selector);
+
+        // Batch Liquidation for 2 user addresses
+        uint256[] memory accountsToLiquidate = new uint256[](2);
+        accountsToLiquidate[0] = tokenIdFor0xBeef;
+        accountsToLiquidate[1] = tokenIdForExternalUser;
+        alchemist.batchLiquidate(accountsToLiquidate);
+        vm.stopPrank();
+    }
+
+    function testBatch_Liquidate_Revert_If_Missing_Data(uint256 amount) external {
+        amount = bound(amount, 1e18, accountFunds);
+        vm.startPrank(someWhale);
+        fakeYieldToken.mint(whaleSupply, someWhale);
+        vm.stopPrank();
+
+        vm.startPrank(address(0xbeef));
+        SafeERC20.safeApprove(address(fakeYieldToken), address(alchemist), amount + 100e18);
+        alchemist.deposit(amount, address(0xbeef), 0);
+        // a single position nft would have been minted to 0xbeef
+        uint256 tokenIdFor0xBeef = AlchemistNFTHelper.getFirstTokenId(address(0xbeef), address(alchemistNFT));
+        alchemist.mint(tokenIdFor0xBeef, alchemist.totalValue(tokenIdFor0xBeef) * FIXED_POINT_SCALAR / minimumCollateralization, address(0xbeef));
+        vm.stopPrank();
+
+        vm.startPrank(anotherExternalUser);
+        SafeERC20.safeApprove(address(fakeYieldToken), address(alchemist), amount + 100e18);
+        alchemist.deposit(amount, anotherExternalUser, 0);
+        // a single position nft would have been minted to anotherExternalUser
+        uint256 tokenIdForExternalUser = AlchemistNFTHelper.getFirstTokenId(anotherExternalUser, address(alchemistNFT));
+        alchemist.mint(
+            tokenIdForExternalUser, alchemist.totalValue(tokenIdForExternalUser) * FIXED_POINT_SCALAR / minimumCollateralization, anotherExternalUser
+        );
+        vm.stopPrank();
+
+        // let another user batch liquidate with an empty array
+        vm.startPrank(externalUser);
+        vm.expectRevert(MissingInputData.selector);
+
+        // Batch Liquidation for  empty array
+        uint256[] memory accountsToLiquidate = new uint256[](0);
+        alchemist.batchLiquidate(accountsToLiquidate);
+        vm.stopPrank();
+    }
+
+    function _calculateLiquidationForAccount(AccountPosition memory position) internal view returns (CalculateLiquidationResult memory result) {
+        uint256 alchemistCurrentCollateralization =
+            alchemist.normalizeUnderlyingTokensToDebt(alchemist.getTotalUnderlyingValue()) * FIXED_POINT_SCALAR / alchemist.totalDebt();
+        (uint256 liquidationAmount, uint256 debtToBurn, uint256 baseFee, uint256 outSourcedFee) = alchemist.calculateLiquidation(
+            alchemist.totalValue(position.tokenId),
+            position.debt,
+            alchemist.minimumCollateralization(),
+            alchemistCurrentCollateralization,
+            alchemist.globalMinimumCollateralization(),
+            liquidatorFeeBPS
+        );
+
+        uint256 liquidationAmountInYield = alchemist.convertDebtTokensToYield(liquidationAmount);
+        uint256 baseFeeInYield = alchemist.convertDebtTokensToYield(baseFee);
+
+        result = CalculateLiquidationResult({
+            liquidationAmountInYield: liquidationAmountInYield,
+            debtToBurn: debtToBurn,
+            outSourcedFee: outSourcedFee,
+            baseFeeInYield: baseFeeInYield
+        });
+
+        return result;
+    }
+
+    /// helper functions to simplify batch liquidation tests
+
+    function _manipulateYieldTokenPrice(uint256 tokenySupplyBPSIncrease) internal {
+        uint256 initialVaultSupply = IERC20(address(fakeYieldToken)).totalSupply();
+        fakeYieldToken.updateMockTokenSupply(initialVaultSupply);
+        // increasing yeild token suppy by 59 bps or 5.9%  while keeping the unederlying supply unchanged
+        uint256 modifiedVaultSupply = (initialVaultSupply * tokenySupplyBPSIncrease / 10_000) + initialVaultSupply;
+        fakeYieldToken.updateMockTokenSupply(modifiedVaultSupply);
+    }
+
+    function _setAccountPosition(address user, uint256 deposit, bool doMint, uint256 ltv) internal returns (AccountPosition memory) {
+        vm.startPrank(user);
+        SafeERC20.safeApprove(address(fakeYieldToken), address(alchemist), deposit + 100e18);
+        alchemist.deposit(deposit, user, 0);
+        uint256 tokenId = AlchemistNFTHelper.getFirstTokenId(user, address(alchemistNFT));
+        if (doMint) {
+            // default max mint
+            alchemist.mint(tokenId, alchemist.totalValue(tokenId) * FIXED_POINT_SCALAR / ltv, user);
+        }
+        (uint256 collateral, uint256 debt,) = alchemist.getCDP(tokenId);
+        AccountPosition memory position = AccountPosition({user: user, collateral: collateral, debt: debt, tokenId: tokenId});
+        vm.stopPrank();
+        return position;
+    }
+
+    function _valudateLiquidationFees(uint256 feeInYield, uint256 feeInUnderlying, uint256 expectedFeeInYield, uint256 expectedFeeInUnderlying) internal pure {
+        // ensure liquidator fee is correct (3% of liquidation amount)
+        vm.assertApproxEqAbs(feeInYield, expectedFeeInYield, 1e18);
+        vm.assertEq(feeInUnderlying, expectedFeeInUnderlying);
+    }
+
+    function _validateLiquidatedAccountState(
+        uint256 tokenId,
+        uint256 prevCollateral,
+        uint256 prevDebt,
+        uint256 expectedDebtToBurn,
+        uint256 expectedLiquidationAmountInYield
+    ) internal view {
+        (uint256 depositedCollateral, uint256 debt,) = alchemist.getCDP(tokenId);
+
+        // ensure debt is reduced by the result of (collateral - y)/(debt - y) = minimum collateral ratio
+        vm.assertApproxEqAbs(debt, prevDebt - expectedDebtToBurn, minimumDepositOrWithdrawalLoss);
+
+        // ensure depositedCollateral is reduced by the result of (collateral - y)/(debt - y) = minimum collateral ratio
+        vm.assertApproxEqAbs(depositedCollateral, prevCollateral - expectedLiquidationAmountInYield, minimumDepositOrWithdrawalLoss);
+    }
+
+    function _validateLiquidiatorState(
+        address user,
+        uint256 prevTokenBalance,
+        uint256 prevUnderlyingBalance,
+        uint256 feeInYield,
+        uint256 feeInUnderlying,
+        uint256 assets,
+        uint256 exepctedLiquidationTotalAmountInYield
+    ) internal view {
+        uint256 liquidatorPostTokenBalance = IERC20(fakeYieldToken).balanceOf(user);
+        uint256 liquidatorPostUnderlyingBalance = IERC20(fakeUnderlyingToken).balanceOf(user);
+        vm.assertApproxEqAbs(liquidatorPostTokenBalance, prevTokenBalance + feeInYield, 1e18);
+        vm.assertApproxEqAbs(liquidatorPostUnderlyingBalance, prevUnderlyingBalance + feeInUnderlying, 1e18);
+        vm.assertApproxEqAbs(assets, exepctedLiquidationTotalAmountInYield, minimumDepositOrWithdrawalLoss);
+    }
+
+    function testPoc_Invariant_TotalDebt_Vs_CumulativeEarmark_Broken_After_FullRepay() external {
+        uint256 debtAmountToMint = 50e18; // 0xbeef mints 50 alToken
+        uint256 transmuterRedemptionAmount = 30e18; // 0xdad creates redemption for 30 alToken
+        vm.startPrank(address(0xbeef));
+        uint256 yieldToDeposit = 100e18;
+        uint256 yieldToRepayFullDebt = alchemist.convertDebtTokensToYield(debtAmountToMint);
+        SafeERC20.safeApprove(address(fakeYieldToken), address(alchemist), type(uint256).max); // Approve for
+        alchemist.deposit(100e18, address(0xbeef), 0);
+        uint256 tokenId = AlchemistNFTHelper.getFirstTokenId(address(0xbeef), address(alchemistNFT));
+        alchemist.mint(tokenId, debtAmountToMint, address(0xbeef));
+        vm.stopPrank();
+        assertEq(alchemist.totalDebt(), debtAmountToMint, "Initial total debt mismatch");
+        uint256 initialCumulativeEarmarked = alchemist.cumulativeEarmarked(); // Should be 0 if no prior activity
+        // --- Setup: 0xdad creates redemption in Transmuter ---
+        deal(address(alToken), address(0xdad), transmuterRedemptionAmount);
+        vm.startPrank(address(0xdad));
+        SafeERC20.safeApprove(address(alToken), address(transmuterLogic), type(uint256).max);
+        transmuterLogic.createRedemption(transmuterRedemptionAmount);
+        vm.stopPrank();
+        // --- Advance time to allow earmarking ---
+        vm.roll(block.number + 100); // Advance some blocks
+        // --- 0xbeef fully repays debt ---
+        vm.startPrank(address(0xbeef));
+        uint256 preRepayBalance = fakeYieldToken.balanceOf(address(0xbeef));
+        alchemist.repay(yieldToRepayFullDebt, tokenId);
+        vm.stopPrank();
+        vm.roll(block.number + 1);
+        alchemist.poke(tokenId);
+    }
+
+    function test_poc_badDebtRatioIncreaseFasterAtClaimRedemption() external {
+        uint256 amount = 200_000e18; // 200,000 yvdai
+        vm.startPrank(someWhale);
+        fakeYieldToken.mint(whaleSupply, someWhale);
+        vm.stopPrank();
+        vm.startPrank(address(0xbeef));
+        SafeERC20.safeApprove(address(fakeYieldToken), address(alchemist), amount + 100e18);
+        alchemist.deposit(amount, address(0xbeef), 0);
+        // a single position nft would have been minted to 0xbeef
+        uint256 tokenIdFor0xBeef = AlchemistNFTHelper.getFirstTokenId(address(0xbeef), address(alchemistNFT));
         alchemist.mint(tokenIdFor0xBeef, alchemist.totalValue(tokenIdFor0xBeef) * FIXED_POINT_SCALAR / minimumCollateralization, address(0xbeef));
         // 0xbeef transfer some synthetic to 0xdad
         uint256 amountToRedeem = 100_000e18;
@@ -2987,193 +3584,13 @@
         fakeYieldToken.updateMockTokenSupply(modifiedVaultSupply);
         // ensure initial debt is correct
         vm.assertApproxEqAbs(prevDebt, 180_000_000_000_000_000_018_000, minimumDepositOrWithdrawalLoss);
-=======
-        uint256 mintAmount = alchemist.totalValue(tokenIdFor0xBeef) * FIXED_POINT_SCALAR / minimumCollateralization;
-
-        alchemist.mint(tokenIdFor0xBeef, mintAmount, address(0xbeef));
-        vm.stopPrank();
-
-        // Need to start a transmutator deposit, to start earmarking debt
-        vm.startPrank(anotherExternalUser);
-        SafeERC20.safeApprove(address(alToken), address(transmuterLogic), mintAmount);
-        transmuterLogic.createRedemption(mintAmount);
-        vm.stopPrank();
-
-        uint256 transmuterPreviousBalance = IERC20(fakeYieldToken).balanceOf(address(transmuterLogic));
-
-        // skip to a future block. Lets say 60% of the way through the transmutation period (5_256_000 blocks)
-        vm.roll(block.number + (5_256_000 * 60 / 100));
-
-        // Earmarked debt should be 60% of the total debt
-        (uint256 prevCollateral, uint256 prevDebt, uint256 earmarked) = alchemist.getCDP(tokenIdFor0xBeef);
-        require(earmarked == prevDebt * 60 / 100, "Earmarked debt should be 60% of the total debt");
-
-        // modify yield token price via modifying underlying token supply
-        uint256 initialVaultSupply = IERC20(address(fakeYieldToken)).totalSupply();
-        fakeYieldToken.updateMockTokenSupply(initialVaultSupply);
-        // increasing yeild token suppy by 59 bps or 5.9%  while keeping the unederlying supply unchanged
-        uint256 modifiedVaultSupply = (initialVaultSupply * 590 / 10_000) + initialVaultSupply;
-        fakeYieldToken.updateMockTokenSupply(modifiedVaultSupply);
-
-        // ensure initial debt is correct
-        vm.assertApproxEqAbs(prevDebt, 180_000_000_000_000_000_018_000, minimumDepositOrWithdrawalLoss);
-
-        // let another user liquidate the previous user position
-        vm.startPrank(externalUser);
-
-        uint256 credit = earmarked > prevDebt ? prevDebt : earmarked;
-        uint256 creditToYield = alchemist.convertDebtTokensToYield(credit);
-        uint256 protocolFeeInYield = (creditToYield * protocolFee / BPS);
-
-        uint256 liquidatorPrevTokenBalance = IERC20(fakeYieldToken).balanceOf(address(externalUser));
-        uint256 liquidatorPrevUnderlyingBalance = IERC20(fakeUnderlyingToken).balanceOf(address(externalUser));
-        (uint256 assets, uint256 feeInYield, uint256 feeInUnderlying) = alchemist.liquidate(tokenIdFor0xBeef);
-
-        (uint256 depositedCollateral, uint256 debt,) = alchemist.getCDP(tokenIdFor0xBeef);
-
-        uint256 repaymentFee = alchemist.convertDebtTokensToYield(earmarked) * 100 / BPS;
-
-        vm.stopPrank();
-
-        // ensure debt is reduced only by the repayment of max earmarked amount
-        vm.assertApproxEqAbs(debt, prevDebt - earmarked, minimumDepositOrWithdrawalLoss);
-
-        // ensure depositedCollateral is reduced only by the repayment of max earmarked amount
-        vm.assertApproxEqAbs(
-            depositedCollateral,
-            prevCollateral - alchemist.convertDebtTokensToYield(earmarked) - protocolFeeInYield - repaymentFee,
-            minimumDepositOrWithdrawalLoss
-        );
-
-        // ensure assets is equal to repayment of max earmarked amount
-        // vm.assertApproxEqAbs(assets, alchemist.convertDebtTokensToYield(earmarked), minimumDepositOrWithdrawalLoss);
-
-        // ensure liquidator fee is correct (i.e.0, since only a repayment is done)
-        vm.assertApproxEqAbs(feeInYield, repaymentFee, 1e18);
-        vm.assertEq(feeInUnderlying, 0);
-
-        // liquidator gets correct amount of fee, i.e. 0
-        _validateLiquidiatorState(
-            externalUser,
-            liquidatorPrevTokenBalance,
-            liquidatorPrevUnderlyingBalance,
-            feeInYield,
-            feeInUnderlying,
-            assets,
-            alchemist.convertDebtTokensToYield(earmarked)
-        );
-        vm.assertEq(alchemistFeeVault.totalDeposits(), 10_000 ether);
-
-        // transmuter recieves the liquidation amount in yield token minus the fee
-        vm.assertApproxEqAbs(
-            IERC20(fakeYieldToken).balanceOf(address(transmuterLogic)), transmuterPreviousBalance + alchemist.convertDebtTokensToYield(earmarked), 1e18
-        );
-
-        // check protocolfeereciever received the protocl fee transfer from _forceRepay
-        vm.assertApproxEqAbs(IERC20(fakeYieldToken).balanceOf(address(protocolFeeReceiver)), protocolFeeInYield, 1e18);
-    }
-
-    function testLiquidate_with_force_repay_and_insolvent_position() external {
-        vm.startPrank(someWhale);
-        fakeYieldToken.mint(whaleSupply, someWhale);
-        vm.stopPrank();
-        // just ensureing global alchemist collateralization stays above the minimum required for regular
-        // no need to mint anything
-        vm.startPrank(yetAnotherExternalUser);
-        SafeERC20.safeApprove(address(fakeYieldToken), address(alchemist), depositAmount * 2);
-        alchemist.deposit(depositAmount, yetAnotherExternalUser, 0);
-        vm.stopPrank();
-        vm.startPrank(address(0xbeef));
-        SafeERC20.safeApprove(address(fakeYieldToken), address(alchemist), depositAmount + 100e18);
-        alchemist.deposit(depositAmount, address(0xbeef), 0);
-        // a single position nft would have been minted to 0xbeef
-        uint256 tokenIdFor0xBeef = AlchemistNFTHelper.getFirstTokenId(address(0xbeef), address(alchemistNFT));
-        alchemist.mint(tokenIdFor0xBeef, alchemist.totalValue(tokenIdFor0xBeef) * FIXED_POINT_SCALAR / minimumCollateralization, address(0xbeef));
-
-        vm.stopPrank();
-        // modify yield token price via modifying underlying token supply
-        (, uint256 prevDebt,) = alchemist.getCDP(tokenIdFor0xBeef);
-        // ensure initial debt is correct
-        vm.assertApproxEqAbs(prevDebt, 180_000_000_000_000_000_018_000, minimumDepositOrWithdrawalLoss);
-        // create a redemption to start earmarking debt
-        vm.startPrank(address(0xdad));
-        SafeERC20.safeApprove(address(alToken), address(transmuterLogic), 50e18);
-        transmuterLogic.createRedemption(50e18);
-        vm.stopPrank();
-        uint256 initialVaultSupply = IERC20(address(fakeYieldToken)).totalSupply();
-        fakeYieldToken.updateMockTokenSupply(initialVaultSupply);
-        // increasing yeild token suppy by 9900 bps or 99% while keeping the unederlying supply unchanged
-        uint256 modifiedVaultSupply = (initialVaultSupply * (10_000 * FIXED_POINT_SCALAR) / 10_000) + initialVaultSupply;
-        fakeYieldToken.updateMockTokenSupply(modifiedVaultSupply);
-        vm.roll(block.number + 5_256_000);
-        // let another user liquidate the previous user position
-        vm.startPrank(externalUser);
-
-        // check that the position is insolvent
-        uint256 totalValue = alchemist.totalValue(tokenIdFor0xBeef);
-        require(totalValue < 1, "Position should be insolvent");
-
-        // should revert based on zero amount returned, and not because of an underflow
-        vm.expectRevert(IAlchemistV3Errors.LiquidationError.selector);
-        alchemist.liquidate(tokenIdFor0xBeef);
-    }
-
-    function testLiquidate_Undercollateralized_Position_With_Earmarked_Debt_Sufficient_Repayment_Clears_Total_Debt() external {
-        vm.startPrank(someWhale);
-        fakeYieldToken.mint(whaleSupply, someWhale);
-        vm.stopPrank();
-
-        // just ensureing global alchemist collateralization stays above the minimum required for regular liquidations
-        // no need to mint anything
-        vm.startPrank(yetAnotherExternalUser);
-        SafeERC20.safeApprove(address(fakeYieldToken), address(alchemist), depositAmount * 2);
-        alchemist.deposit(depositAmount, yetAnotherExternalUser, 0);
-        vm.stopPrank();
-
-        vm.startPrank(address(0xbeef));
-        SafeERC20.safeApprove(address(fakeYieldToken), address(alchemist), depositAmount + 100e18);
-        alchemist.deposit(depositAmount, address(0xbeef), 0);
-        // a single position nft would have been minted to 0xbeef
-        uint256 tokenIdFor0xBeef = AlchemistNFTHelper.getFirstTokenId(address(0xbeef), address(alchemistNFT));
-        uint256 mintAmount = alchemist.totalValue(tokenIdFor0xBeef) * FIXED_POINT_SCALAR / minimumCollateralization;
-
-        alchemist.mint(tokenIdFor0xBeef, mintAmount, address(0xbeef));
-        vm.stopPrank();
-
-        // Need to start a transmutator deposit, to start earmarking debt
-        vm.startPrank(anotherExternalUser);
-        SafeERC20.safeApprove(address(alToken), address(transmuterLogic), mintAmount);
-        transmuterLogic.createRedemption(mintAmount);
-        vm.stopPrank();
-
-        uint256 transmuterPreviousBalance = IERC20(fakeYieldToken).balanceOf(address(transmuterLogic));
-
-        // skip to a future block. Lets say 100% of the way through the transmutation period (5_256_000 blocks)
-        vm.roll(block.number + (5_256_000));
-
-        // Earmarked debt should be 100% of the total debt
-        (uint256 prevCollateral, uint256 prevDebt, uint256 earmarked) = alchemist.getCDP(tokenIdFor0xBeef);
-        require(earmarked == prevDebt, "Earmarked debt should be 60% of the total debt");
-
-        // modify yield token price via modifying underlying token supply
-        uint256 initialVaultSupply = IERC20(address(fakeYieldToken)).totalSupply();
-        fakeYieldToken.updateMockTokenSupply(initialVaultSupply);
-        // increasing yeild token suppy by 59 bps or 5.9%  while keeping the unederlying supply unchanged
-        uint256 modifiedVaultSupply = (initialVaultSupply * 590 / 10_000) + initialVaultSupply;
-        fakeYieldToken.updateMockTokenSupply(modifiedVaultSupply);
-
-        // ensure initial debt is correct
-        vm.assertApproxEqAbs(prevDebt, 180_000_000_000_000_000_018_000, minimumDepositOrWithdrawalLoss);
-
->>>>>>> 6c6cad68
         // let another user liquidate the previous user position
         vm.startPrank(externalUser);
         uint256 liquidatorPrevTokenBalance = IERC20(fakeYieldToken).balanceOf(address(externalUser));
         uint256 liquidatorPrevUnderlyingBalance = IERC20(fakeUnderlyingToken).balanceOf(address(externalUser));
-<<<<<<< HEAD
         uint256 alchemistCurrentCollateralization =
         alchemist.normalizeUnderlyingTokensToDebt(alchemist.getTotalUnderlyingValue()) * FIXED_POINT_SCALAR / alchemist.totalDebt();
-        (uint256 liquidationAmount, uint256 expectedDebtToBurn, uint256 expectedBaseFee) = alchemist.calculateLiquidation(
+        (uint256 liquidationAmount, uint256 expectedDebtToBurn, uint256 expectedBaseFee, uint256 outsourcedFee) = alchemist.calculateLiquidation(
             alchemist.totalValue(tokenIdFor0xBeef),
             prevDebt,
             alchemist.minimumCollateralization(),
@@ -3202,7 +3619,6 @@
         vm.assertApproxEqAbs(assets, expectedLiquidationAmountInYield, minimumDepositOrWithdrawalLoss);
         // ensure liquidator fee is correct (3% of liquidation amount)
         vm.assertApproxEqAbs(feeInYield, expectedBaseFeeInYield, 1e18);
-        vm.assertEq(feeInUnderlying, expectedFeeInUnderlying);
         // liquidator gets correct amount of fee
         vm.assertApproxEqAbs(liquidatorPostTokenBalance, liquidatorPrevTokenBalance + feeInYield, 1e18);
         vm.assertEq(liquidatorPostUnderlyingBalance, liquidatorPrevUnderlyingBalance + feeInUnderlying);
@@ -3258,277 +3674,11 @@
         ////////////////////////////////
         // 0xbeef deposits 200_000e18 //
         ////////////////////////////////
-=======
-        (uint256 assets, uint256 feeInYield, uint256 feeInUnderlying) = alchemist.liquidate(tokenIdFor0xBeef);
-        (uint256 depositedCollateral, uint256 debt,) = alchemist.getCDP(tokenIdFor0xBeef);
-
-        uint256 repaymentFee = alchemist.convertDebtTokensToYield(earmarked) * 100 / BPS;
-
-        vm.stopPrank();
-
-        // ensure debt is reduced only by the repayment of max earmarked amount
-        vm.assertApproxEqAbs(debt, prevDebt - earmarked, minimumDepositOrWithdrawalLoss);
-
-        // ensure depositedCollateral is reduced only by the repayment of max earmarked amount
-        vm.assertApproxEqAbs(depositedCollateral, prevCollateral - alchemist.convertDebtTokensToYield(earmarked) - repaymentFee, minimumDepositOrWithdrawalLoss);
-
-        // ensure assets is equal to repayment of max earmarked amount
-        // vm.assertApproxEqAbs(assets, alchemist.convertDebtTokensToYield(earmarked), minimumDepositOrWithdrawalLoss);
-
-        // ensure liquidator fee is correct (i.e. only repayment fee, since only a repayment is done)
-        vm.assertApproxEqAbs(feeInYield, repaymentFee, 1e18);
-        vm.assertEq(feeInUnderlying, 0);
-
-        // liquidator gets correct amount of fee, i.e. repayment fee > 0
-        _validateLiquidiatorState(
-            externalUser,
-            liquidatorPrevTokenBalance,
-            liquidatorPrevUnderlyingBalance,
-            feeInYield,
-            feeInUnderlying,
-            assets,
-            alchemist.convertDebtTokensToYield(earmarked)
-        );
-
-        vm.assertEq(alchemistFeeVault.totalDeposits(), 10_000 ether);
-
-        // transmuter recieves the liquidation amount in yield token minus the fee
-        vm.assertApproxEqAbs(
-            IERC20(fakeYieldToken).balanceOf(address(transmuterLogic)), transmuterPreviousBalance + alchemist.convertDebtTokensToYield(earmarked), 1e18
-        );
-    }
-
-    function testBatch_Liquidate_Undercollateralized_Position() external {
-        vm.startPrank(someWhale);
-        fakeYieldToken.mint(whaleSupply, someWhale);
-        vm.stopPrank();
-
-        AccountPosition memory position1 = _setAccountPosition(address(0xbeef), depositAmount, true, minimumCollateralization);
-
-        AccountPosition memory position2 = _setAccountPosition(anotherExternalUser, depositAmount, true, minimumCollateralization);
-
-        uint256 transmuterPreviousBalance = IERC20(fakeYieldToken).balanceOf(address(transmuterLogic));
-
-        _setAccountPosition(yetAnotherExternalUser, depositAmount, false, minimumCollateralization);
-
-        _manipulateYieldTokenPrice(590);
-
-        // let another user liquidate the previous user position
-        vm.startPrank(externalUser);
-        uint256 liquidatorPrevTokenBalance = IERC20(fakeYieldToken).balanceOf(externalUser);
-        uint256 liquidatorPrevUnderlyingBalance = IERC20(fakeUnderlyingToken).balanceOf(externalUser);
-
-        // Batch Liquidation for 2 user addresses
-        uint256[] memory accountsToLiquidate = new uint256[](2);
-        accountsToLiquidate[0] = position1.tokenId;
-        accountsToLiquidate[1] = position2.tokenId;
-
-        // get expected liquidation results for each account
-        CalculateLiquidationResult memory expectedResult1 = _calculateLiquidationForAccount(position1);
-        CalculateLiquidationResult memory expectedResult2 = _calculateLiquidationForAccount(position2);
-
-        (uint256 assets, uint256 feeInYield, uint256 feeInUnderlying) = alchemist.batchLiquidate(accountsToLiquidate);
-
-        vm.stopPrank();
-
-        /// Tests for first liquidated User ///
-        _validateLiquidatedAccountState(
-            position1.tokenId, position1.collateral, position1.debt, expectedResult1.debtToBurn, expectedResult1.liquidationAmountInYield
-        );
-
-        /// Tests for second liquidated User ///
-        _validateLiquidatedAccountState(
-            position2.tokenId, position2.collateral, position2.debt, expectedResult2.debtToBurn, expectedResult2.liquidationAmountInYield
-        );
-
-        // Tests for Liquidator ///
-        _valudateLiquidationFees(
-            feeInYield,
-            feeInUnderlying,
-            expectedResult1.baseFeeInYield + expectedResult2.baseFeeInYield,
-            expectedResult1.outSourcedFee + expectedResult2.outSourcedFee
-        );
-
-        // liquidator gets correct amount of fee
-        _validateLiquidiatorState(
-            externalUser,
-            liquidatorPrevTokenBalance,
-            liquidatorPrevUnderlyingBalance,
-            feeInYield,
-            feeInUnderlying,
-            assets,
-            expectedResult1.liquidationAmountInYield + expectedResult2.liquidationAmountInYield
-        );
-
-        vm.assertEq(alchemistFeeVault.totalDeposits(), 10_000 ether - feeInUnderlying);
-
-        // transmuter recieves the liquidation amount in yield token minus the fee
-        vm.assertApproxEqAbs(
-            IERC20(fakeYieldToken).balanceOf(address(transmuterLogic)),
-            transmuterPreviousBalance + expectedResult1.liquidationAmountInYield + expectedResult2.liquidationAmountInYield - expectedResult1.baseFeeInYield
-                - expectedResult2.baseFeeInYield,
-            1e18
-        );
-    }
-
-    function testBatch_Liquidate_Undercollateralized_Position_And_Skip_Healthy_Position() external {
-        vm.startPrank(someWhale);
-        fakeYieldToken.mint(whaleSupply, someWhale);
-        vm.stopPrank();
-
-        AccountPosition memory position1 = _setAccountPosition(address(0xbeef), depositAmount, true, minimumCollateralization);
-
-        AccountPosition memory position2 = _setAccountPosition(anotherExternalUser, depositAmount, true, 15e17);
-
-        // just ensureing global alchemist collateralization stays above the minimum required for regular liquidations
-        // no need to mint anything
-        _setAccountPosition(yetAnotherExternalUser, depositAmount, false, minimumCollateralization);
-
-        uint256 transmuterPreviousBalance = IERC20(fakeYieldToken).balanceOf(address(transmuterLogic));
-
-        _manipulateYieldTokenPrice(590);
-
-        // let another user liquidate the previous user position
-        vm.startPrank(externalUser);
-        uint256 liquidatorPrevTokenBalance = IERC20(fakeYieldToken).balanceOf(externalUser);
-        uint256 liquidatorPrevUnderlyingBalance = IERC20(fakeUnderlyingToken).balanceOf(externalUser);
-        // Batch Liquidation for 2 user addresses
-        uint256[] memory accountsToLiquidate = new uint256[](2);
-        accountsToLiquidate[0] = position1.tokenId;
-        accountsToLiquidate[1] = position2.tokenId;
-
-        CalculateLiquidationResult memory expectedResult1 = _calculateLiquidationForAccount(position1);
-        // CalculateLiquidationResult memory expectedResult2 = _calculateLiquidationForAccount(position2);
-
-        (uint256 assets, uint256 feeInYield, uint256 feeInUnderlying) = alchemist.batchLiquidate(accountsToLiquidate);
-
-        vm.stopPrank();
-
-        /// Tests for first liquidated User ///
-
-        // ensure debt is reduced by the result of (collateral - y)/(debt - y) = minimum collateral ratio
-        _validateLiquidatedAccountState(
-            position1.tokenId, position1.collateral, position1.debt, expectedResult1.debtToBurn, expectedResult1.liquidationAmountInYield
-        );
-
-        /// Tests for second liquidated User ///
-        _validateLiquidatedAccountState(position2.tokenId, position2.collateral, position2.debt, 0, 0);
-
-        // Tests for Liquidator ///
-
-        // ensure liquidator fee is correct (3% of liquidation amount)
-        _valudateLiquidationFees(feeInYield, feeInUnderlying, expectedResult1.baseFeeInYield, expectedResult1.outSourcedFee);
-
-        // liquidator gets correct amount of fee
-        _validateLiquidiatorState(
-            externalUser,
-            liquidatorPrevTokenBalance,
-            liquidatorPrevUnderlyingBalance,
-            feeInYield,
-            feeInUnderlying,
-            assets,
-            expectedResult1.liquidationAmountInYield
-        );
-        vm.assertEq(alchemistFeeVault.totalDeposits(), 10_000 ether - feeInUnderlying);
-
-        // transmuter recieves the liquidation amount in yield token minus the fee
-        vm.assertApproxEqAbs(
-            IERC20(fakeYieldToken).balanceOf(address(transmuterLogic)),
-            transmuterPreviousBalance + expectedResult1.liquidationAmountInYield - expectedResult1.baseFeeInYield,
-            1e18
-        );
-    }
-
-    function testBatch_Liquidate_Undercollateralized_Position_And_Skip_Zero_Ids() external {
-        vm.startPrank(someWhale);
-        fakeYieldToken.mint(whaleSupply, someWhale);
-        vm.stopPrank();
-
-        AccountPosition memory position1 = _setAccountPosition(address(0xbeef), depositAmount, true, minimumCollateralization);
-
-        AccountPosition memory position2 = _setAccountPosition(anotherExternalUser, depositAmount, true, minimumCollateralization);
-
-        // just ensureing global alchemist collateralization stays above the minimum required for regular liquidations
-        // no need to mint anything
-        _setAccountPosition(yetAnotherExternalUser, depositAmount, false, minimumCollateralization);
-
-        uint256 transmuterPreviousBalance = IERC20(fakeYieldToken).balanceOf(address(transmuterLogic));
-
-        _manipulateYieldTokenPrice(590);
-
-        // let another user liquidate the previous user position
-        vm.startPrank(externalUser);
-        uint256 liquidatorPrevTokenBalance = IERC20(fakeYieldToken).balanceOf(externalUser);
-        uint256 liquidatorPrevUnderlyingBalance = IERC20(fakeUnderlyingToken).balanceOf(externalUser);
-
-        // Batch Liquidation for 2 user addresses
-        uint256[] memory accountsToLiquidate = new uint256[](3);
-        accountsToLiquidate[0] = position1.tokenId;
-        accountsToLiquidate[1] = 0; // invalid zero ids
-        accountsToLiquidate[2] = position2.tokenId;
-
-        // Calculate liquidation amount for 0xBeef
-        CalculateLiquidationResult memory expectedResult1 = _calculateLiquidationForAccount(position1);
-        CalculateLiquidationResult memory expectedResult2 = _calculateLiquidationForAccount(position2);
-
-        (uint256 assets, uint256 feeInYield, uint256 feeInUnderlying) = alchemist.batchLiquidate(accountsToLiquidate);
-
-        vm.stopPrank();
-
-        /// Tests for first liquidated User ///
-        _validateLiquidatedAccountState(
-            position1.tokenId, position1.collateral, position1.debt, expectedResult1.debtToBurn, expectedResult1.liquidationAmountInYield
-        );
-
-        /// Tests for second liquidated User ///
-        _validateLiquidatedAccountState(
-            position2.tokenId, position2.collateral, position2.debt, expectedResult2.debtToBurn, expectedResult2.liquidationAmountInYield
-        );
-
-        // Tests for Liquidator ///
-
-        // ensure liquidator fee is correct (3% of liquidation amount)
-        _valudateLiquidationFees(
-            feeInYield,
-            feeInUnderlying,
-            expectedResult1.baseFeeInYield + expectedResult2.baseFeeInYield,
-            expectedResult1.outSourcedFee + expectedResult2.outSourcedFee
-        );
-
-        // liquidator gets correct amount of fee
-        _validateLiquidiatorState(
-            externalUser,
-            liquidatorPrevTokenBalance,
-            liquidatorPrevUnderlyingBalance,
-            feeInYield,
-            feeInUnderlying,
-            assets,
-            expectedResult1.liquidationAmountInYield + expectedResult2.liquidationAmountInYield
-        );
-        vm.assertEq(alchemistFeeVault.totalDeposits(), 10_000 ether - feeInUnderlying);
-
-        // transmuter recieves the liquidation amount in yield token minus the fee
-        vm.assertApproxEqAbs(
-            IERC20(fakeYieldToken).balanceOf(address(transmuterLogic)),
-            transmuterPreviousBalance + expectedResult1.liquidationAmountInYield + expectedResult2.liquidationAmountInYield - expectedResult1.baseFeeInYield
-                - expectedResult2.baseFeeInYield,
-            1e18
-        );
-    }
-
-    function testBatch_Liquidate_Revert_If_Overcollateralized_Position(uint256 amount) external {
-        amount = bound(amount, 1e18, accountFunds);
-        vm.startPrank(someWhale);
-        fakeYieldToken.mint(whaleSupply, someWhale);
-        vm.stopPrank();
-
->>>>>>> 6c6cad68
         vm.startPrank(address(0xbeef));
         SafeERC20.safeApprove(address(fakeYieldToken), address(alchemist), amount + 100e18);
         alchemist.deposit(amount, address(0xbeef), 0);
         // a single position nft would have been minted to 0xbeef
         uint256 tokenIdFor0xBeef = AlchemistNFTHelper.getFirstTokenId(address(0xbeef), address(alchemistNFT));
-<<<<<<< HEAD
         uint256 mintAmount = alchemist.totalValue(tokenIdFor0xBeef) * FIXED_POINT_SCALAR / minimumCollateralization;
         ////////////////////////////
         // 0xbeef mints debtToken //
@@ -3630,152 +3780,5 @@
         
         assertEq(earmarked + earmarkedBeef, alchemist.cumulativeEarmarked());
         assertEq(debt + debtBeef, alchemist.totalDebt());
-=======
-        alchemist.mint(tokenIdFor0xBeef, alchemist.totalValue(tokenIdFor0xBeef) * FIXED_POINT_SCALAR / minimumCollateralization, address(0xbeef));
-        vm.stopPrank();
-
-        vm.startPrank(anotherExternalUser);
-        SafeERC20.safeApprove(address(fakeYieldToken), address(alchemist), amount + 100e18);
-        alchemist.deposit(amount, anotherExternalUser, 0);
-        // a single position nft would have been minted to anotherExternalUser
-        uint256 tokenIdForExternalUser = AlchemistNFTHelper.getFirstTokenId(anotherExternalUser, address(alchemistNFT));
-        alchemist.mint(
-            tokenIdForExternalUser, alchemist.totalValue(tokenIdForExternalUser) * FIXED_POINT_SCALAR / minimumCollateralization, anotherExternalUser
-        );
-        vm.stopPrank();
-
-        // let another user liquidate the previous user position
-        vm.startPrank(externalUser);
-        vm.expectRevert(IAlchemistV3Errors.LiquidationError.selector);
-
-        // Batch Liquidation for 2 user addresses
-        uint256[] memory accountsToLiquidate = new uint256[](2);
-        accountsToLiquidate[0] = tokenIdFor0xBeef;
-        accountsToLiquidate[1] = tokenIdForExternalUser;
-        alchemist.batchLiquidate(accountsToLiquidate);
-        vm.stopPrank();
-    }
-
-    function testBatch_Liquidate_Revert_If_Missing_Data(uint256 amount) external {
-        amount = bound(amount, 1e18, accountFunds);
-        vm.startPrank(someWhale);
-        fakeYieldToken.mint(whaleSupply, someWhale);
-        vm.stopPrank();
-
-        vm.startPrank(address(0xbeef));
-        SafeERC20.safeApprove(address(fakeYieldToken), address(alchemist), amount + 100e18);
-        alchemist.deposit(amount, address(0xbeef), 0);
-        // a single position nft would have been minted to 0xbeef
-        uint256 tokenIdFor0xBeef = AlchemistNFTHelper.getFirstTokenId(address(0xbeef), address(alchemistNFT));
-        alchemist.mint(tokenIdFor0xBeef, alchemist.totalValue(tokenIdFor0xBeef) * FIXED_POINT_SCALAR / minimumCollateralization, address(0xbeef));
-        vm.stopPrank();
-
-        vm.startPrank(anotherExternalUser);
-        SafeERC20.safeApprove(address(fakeYieldToken), address(alchemist), amount + 100e18);
-        alchemist.deposit(amount, anotherExternalUser, 0);
-        // a single position nft would have been minted to anotherExternalUser
-        uint256 tokenIdForExternalUser = AlchemistNFTHelper.getFirstTokenId(anotherExternalUser, address(alchemistNFT));
-        alchemist.mint(
-            tokenIdForExternalUser, alchemist.totalValue(tokenIdForExternalUser) * FIXED_POINT_SCALAR / minimumCollateralization, anotherExternalUser
-        );
-        vm.stopPrank();
-
-        // let another user batch liquidate with an empty array
-        vm.startPrank(externalUser);
-        vm.expectRevert(MissingInputData.selector);
-
-        // Batch Liquidation for  empty array
-        uint256[] memory accountsToLiquidate = new uint256[](0);
-        alchemist.batchLiquidate(accountsToLiquidate);
-        vm.stopPrank();
-    }
-
-    function _calculateLiquidationForAccount(AccountPosition memory position) internal view returns (CalculateLiquidationResult memory result) {
-        uint256 alchemistCurrentCollateralization =
-            alchemist.normalizeUnderlyingTokensToDebt(alchemist.getTotalUnderlyingValue()) * FIXED_POINT_SCALAR / alchemist.totalDebt();
-        (uint256 liquidationAmount, uint256 debtToBurn, uint256 baseFee, uint256 outSourcedFee) = alchemist.calculateLiquidation(
-            alchemist.totalValue(position.tokenId),
-            position.debt,
-            alchemist.minimumCollateralization(),
-            alchemistCurrentCollateralization,
-            alchemist.globalMinimumCollateralization(),
-            liquidatorFeeBPS
-        );
-
-        uint256 liquidationAmountInYield = alchemist.convertDebtTokensToYield(liquidationAmount);
-        uint256 baseFeeInYield = alchemist.convertDebtTokensToYield(baseFee);
-
-        result = CalculateLiquidationResult({
-            liquidationAmountInYield: liquidationAmountInYield,
-            debtToBurn: debtToBurn,
-            outSourcedFee: outSourcedFee,
-            baseFeeInYield: baseFeeInYield
-        });
-
-        return result;
-    }
-
-    /// helper functions to simplify batch liquidation tests
-
-    function _manipulateYieldTokenPrice(uint256 tokenySupplyBPSIncrease) internal {
-        uint256 initialVaultSupply = IERC20(address(fakeYieldToken)).totalSupply();
-        fakeYieldToken.updateMockTokenSupply(initialVaultSupply);
-        // increasing yeild token suppy by 59 bps or 5.9%  while keeping the unederlying supply unchanged
-        uint256 modifiedVaultSupply = (initialVaultSupply * tokenySupplyBPSIncrease / 10_000) + initialVaultSupply;
-        fakeYieldToken.updateMockTokenSupply(modifiedVaultSupply);
-    }
-
-    function _setAccountPosition(address user, uint256 deposit, bool doMint, uint256 ltv) internal returns (AccountPosition memory) {
-        vm.startPrank(user);
-        SafeERC20.safeApprove(address(fakeYieldToken), address(alchemist), deposit + 100e18);
-        alchemist.deposit(deposit, user, 0);
-        uint256 tokenId = AlchemistNFTHelper.getFirstTokenId(user, address(alchemistNFT));
-        if (doMint) {
-            // default max mint
-            alchemist.mint(tokenId, alchemist.totalValue(tokenId) * FIXED_POINT_SCALAR / ltv, user);
-        }
-        (uint256 collateral, uint256 debt,) = alchemist.getCDP(tokenId);
-        AccountPosition memory position = AccountPosition({user: user, collateral: collateral, debt: debt, tokenId: tokenId});
-        vm.stopPrank();
-        return position;
-    }
-
-    function _valudateLiquidationFees(uint256 feeInYield, uint256 feeInUnderlying, uint256 expectedFeeInYield, uint256 expectedFeeInUnderlying) internal pure {
-        // ensure liquidator fee is correct (3% of liquidation amount)
-        vm.assertApproxEqAbs(feeInYield, expectedFeeInYield, 1e18);
-        vm.assertEq(feeInUnderlying, expectedFeeInUnderlying);
-    }
-
-    function _validateLiquidatedAccountState(
-        uint256 tokenId,
-        uint256 prevCollateral,
-        uint256 prevDebt,
-        uint256 expectedDebtToBurn,
-        uint256 expectedLiquidationAmountInYield
-    ) internal view {
-        (uint256 depositedCollateral, uint256 debt,) = alchemist.getCDP(tokenId);
-
-        // ensure debt is reduced by the result of (collateral - y)/(debt - y) = minimum collateral ratio
-        vm.assertApproxEqAbs(debt, prevDebt - expectedDebtToBurn, minimumDepositOrWithdrawalLoss);
-
-        // ensure depositedCollateral is reduced by the result of (collateral - y)/(debt - y) = minimum collateral ratio
-        vm.assertApproxEqAbs(depositedCollateral, prevCollateral - expectedLiquidationAmountInYield, minimumDepositOrWithdrawalLoss);
-    }
-
-    function _validateLiquidiatorState(
-        address user,
-        uint256 prevTokenBalance,
-        uint256 prevUnderlyingBalance,
-        uint256 feeInYield,
-        uint256 feeInUnderlying,
-        uint256 assets,
-        uint256 exepctedLiquidationTotalAmountInYield
-    ) internal view {
-        uint256 liquidatorPostTokenBalance = IERC20(fakeYieldToken).balanceOf(user);
-        uint256 liquidatorPostUnderlyingBalance = IERC20(fakeUnderlyingToken).balanceOf(user);
-        vm.assertApproxEqAbs(liquidatorPostTokenBalance, prevTokenBalance + feeInYield, 1e18);
-        vm.assertApproxEqAbs(liquidatorPostUnderlyingBalance, prevUnderlyingBalance + feeInUnderlying, 1e18);
-        vm.assertApproxEqAbs(assets, exepctedLiquidationTotalAmountInYield, minimumDepositOrWithdrawalLoss);
->>>>>>> 6c6cad68
     }
 }