// SPDX-License-Identifier: GPL-3.0-or-later
pragma solidity 0.8.28;

import {IERC20} from "../../lib/openzeppelin-contracts/contracts/token/ERC20/IERC20.sol";
import {IERC721} from "@openzeppelin/contracts/token/ERC721/IERC721.sol";

import {TransparentUpgradeableProxy} from "../../lib/openzeppelin-contracts/contracts/proxy/transparent/TransparentUpgradeableProxy.sol";
import {SafeCast} from "../libraries/SafeCast.sol";
import {Test} from "../../lib/forge-std/src/Test.sol";
import {SafeERC20} from "../libraries/SafeERC20.sol";
import {console} from "../../lib/forge-std/src/console.sol";
import {AlchemistV3} from "../AlchemistV3.sol";
import {AlchemicTokenV3} from "../test/mocks/AlchemicTokenV3.sol";
import {Transmuter} from "../Transmuter.sol";
import {AlchemistV3Position} from "../AlchemistV3Position.sol";

import {Whitelist} from "../utils/Whitelist.sol";
import {TestERC20} from "./mocks/TestERC20.sol";
import {TestYieldToken} from "./mocks/TestYieldToken.sol";
import {TokenAdapterMock} from "./mocks/TokenAdapterMock.sol";
import {IAlchemistV3, IAlchemistV3Errors, AlchemistInitializationParams} from "../interfaces/IAlchemistV3.sol";
import {ITransmuter} from "../interfaces/ITransmuter.sol";
import {ITestYieldToken} from "../interfaces/test/ITestYieldToken.sol";
import {InsufficientAllowance} from "../base/Errors.sol";
import {Unauthorized, IllegalArgument, IllegalState, MissingInputData} from "../base/Errors.sol";
import {AlchemistNFTHelper} from "./libraries/AlchemistNFTHelper.sol";
import {IAlchemistV3Position} from "../interfaces/IAlchemistV3Position.sol";
import {AggregatorV3Interface} from "../../lib/chainlink-brownie-contracts/contracts/src/v0.8/shared/interfaces/AggregatorV3Interface.sol";
import {TokenUtils} from "../libraries/TokenUtils.sol";
import {AlchemistTokenVault} from "../AlchemistTokenVault.sol";
import {MockMYTStrategy} from "./mocks/MockMYTStrategy.sol";
import {MYTTestHelper} from "./libraries/MYTTestHelper.sol";
import {IMYTStrategy} from "../interfaces/IMYTStrategy.sol";
import {MockAlchemistAllocator} from "./mocks/MockAlchemistAllocator.sol";
import {IMockYieldToken} from "./mocks/MockYieldToken.sol";
import {IVaultV2} from "../../lib/vault-v2/src/interfaces/IVaultV2.sol";
import {VaultV2} from "../../lib/vault-v2/src/VaultV2.sol";
import {MockYieldToken} from "./mocks/MockYieldToken.sol";

contract AlchemistV3Test is Test {
    // ----- [SETUP] Variables for setting up a minimal CDP -----

    // Callable contract variables
    AlchemistV3 alchemist;
    Transmuter transmuter;
    AlchemistV3Position alchemistNFT;
    AlchemistTokenVault alchemistFeeVault;

    // // Proxy variables
    TransparentUpgradeableProxy proxyAlchemist;
    TransparentUpgradeableProxy proxyTransmuter;

    // // Contract variables
    // CheatCodes cheats = CheatCodes(HEVM_ADDRESS);
    AlchemistV3 alchemistLogic;
    Transmuter transmuterLogic;
    AlchemicTokenV3 alToken;
    Whitelist whitelist;

    // Parameters for AlchemicTokenV2
    string public _name;
    string public _symbol;
    uint256 public _flashFee;
    address public alOwner;

    mapping(address => bool) users;

    uint256 public constant FIXED_POINT_SCALAR = 1e18;

    uint256 public constant BPS = 10_000;

    uint256 public protocolFee = 100;

    uint256 public liquidatorFeeBPS = 300; // in BPS, 3%

    uint256 public minimumCollateralization = uint256(FIXED_POINT_SCALAR * FIXED_POINT_SCALAR) / 9e17;

    // ----- Variables for deposits & withdrawals -----

    // account funds to make deposits/test with
    uint256 accountFunds;

    // large amount to test with
    uint256 whaleSupply;

    // amount of yield/underlying token to deposit
    uint256 depositAmount;

    // minimum amount of yield/underlying token to deposit
    uint256 minimumDeposit = 1000e18;

    // minimum amount of yield/underlying token to deposit
    uint256 minimumDepositOrWithdrawalLoss = FIXED_POINT_SCALAR;

    // random EOA for testing
    address externalUser = address(0x69E8cE9bFc01AA33cD2d02Ed91c72224481Fa420);

    // another random EOA for testing
    address anotherExternalUser = address(0x420Ab24368E5bA8b727E9B8aB967073Ff9316969);

    // another random EOA for testing
    address yetAnotherExternalUser = address(0x520aB24368e5Ba8B727E9b8aB967073Ff9316961);

    // another random EOA for testing
    address someWhale = address(0x521aB24368E5Ba8b727e9b8AB967073fF9316961);

    // WETH address
    address public weth = address(0xC02aaA39b223FE8D0A0e5C4F27eAD9083C756Cc2);

    address public protocolFeeReceiver = address(10);

    // MYT variables
    VaultV2 vault;
    MockAlchemistAllocator allocator;
    MockMYTStrategy mytStrategy;
    address public operator = address(0x2222222222222222222222222222222222222222); // default operator
    address public admin = address(0x4444444444444444444444444444444444444444); // DAO OSX
    address public curator = address(0x8888888888888888888888888888888888888888);
    address public mockVaultCollateral = address(new TestERC20(100e18, uint8(18)));
    address public mockStrategyYieldToken = address(new MockYieldToken(mockVaultCollateral));
    uint256 public defaultStrategyAbsoluteCap = 2_000_000_000e18;
    uint256 public defaultStrategyRelativeCap = 1e18; // 100%

    struct CalculateLiquidationResult {
        uint256 liquidationAmountInYield;
        uint256 debtToBurn;
        uint256 outSourcedFee;
        uint256 baseFeeInYield;
    }

    struct AccountPosition {
        address user;
        uint256 collateral;
        uint256 debt;
        uint256 tokenId;
    }

    function setUp() external {
        adJustTestFunds(18);
        setUpMYT(18);
        deployCoreContracts(18);
    }

    function adJustTestFunds(uint256 alchemistUnderlyingTokenDecimals) public {
        accountFunds = 200_000 * 10 ** alchemistUnderlyingTokenDecimals;
        whaleSupply = 20_000_000_000 * 10 ** alchemistUnderlyingTokenDecimals;
        depositAmount = 200_000 * 10 ** alchemistUnderlyingTokenDecimals;
    }

    function setUpMYT(uint256 alchemistUnderlyingTokenDecimals) public {
        vm.startPrank(admin);
        uint256 TOKEN_AMOUNT = 1_000_000; // Base token amount
        uint256 initialSupply = TOKEN_AMOUNT * 10 ** alchemistUnderlyingTokenDecimals;
        mockVaultCollateral = address(new TestERC20(initialSupply, uint8(alchemistUnderlyingTokenDecimals)));
        mockStrategyYieldToken = address(new MockYieldToken(mockVaultCollateral));
        vault = MYTTestHelper._setupVault(mockVaultCollateral, admin, curator);
        mytStrategy = MYTTestHelper._setupStrategy(address(vault), mockStrategyYieldToken, admin, "MockToken", "MockTokenProtocol", IMYTStrategy.RiskClass.LOW);
        allocator = new MockAlchemistAllocator(address(vault), admin, operator);
        vm.stopPrank();
        vm.startPrank(curator);
        _vaultSubmitAndFastForward(abi.encodeCall(IVaultV2.setIsAllocator, (address(allocator), true)));
        vault.setIsAllocator(address(allocator), true);
        _vaultSubmitAndFastForward(abi.encodeCall(IVaultV2.addAdapter, address(mytStrategy)));
        vault.addAdapter(address(mytStrategy));
        bytes memory idData = mytStrategy.getIdData();
        _vaultSubmitAndFastForward(abi.encodeCall(IVaultV2.increaseAbsoluteCap, (idData, defaultStrategyAbsoluteCap)));
        vault.increaseAbsoluteCap(idData, defaultStrategyAbsoluteCap);
        _vaultSubmitAndFastForward(abi.encodeCall(IVaultV2.increaseRelativeCap, (idData, defaultStrategyRelativeCap)));
        vault.increaseRelativeCap(idData, defaultStrategyRelativeCap);
        vm.stopPrank();
    }

    function _magicDepositToVault(address vault, address depositor, uint256 amount) internal returns (uint256) {
        deal(address(mockVaultCollateral), address(depositor), amount);
        vm.startPrank(depositor);
        TokenUtils.safeApprove(address(mockVaultCollateral), vault, amount);
        uint256 shares = IVaultV2(vault).deposit(amount, depositor);
        vm.stopPrank();
        return shares;
    }

    function _vaultSubmitAndFastForward(bytes memory data) internal {
        vault.submit(data);
        bytes4 selector = bytes4(data);
        vm.warp(block.timestamp + vault.timelock(selector));
    }

    function deployCoreContracts(uint256 alchemistUnderlyingTokenDecimals) public {
        // test maniplulation for convenience
        address caller = address(0xdead);
        address proxyOwner = address(this);
        vm.assume(caller != address(0));
        vm.assume(proxyOwner != address(0));
        vm.assume(caller != proxyOwner);
        vm.startPrank(caller);

        // Fake tokens
        alToken = new AlchemicTokenV3(_name, _symbol, _flashFee);

        ITransmuter.TransmuterInitializationParams memory transParams = ITransmuter.TransmuterInitializationParams({
            syntheticToken: address(alToken),
            feeReceiver: address(this),
            timeToTransmute: 5_256_000,
            transmutationFee: 10,
            exitFee: 20,
            graphSize: 52_560_000
        });

        // Contracts and logic contracts
        alOwner = caller;
        transmuterLogic = new Transmuter(transParams);
        alchemistLogic = new AlchemistV3();
        whitelist = new Whitelist();

        // AlchemistV3 proxy
        AlchemistInitializationParams memory params = AlchemistInitializationParams({
            admin: alOwner,
            debtToken: address(alToken),
<<<<<<< HEAD
            underlyingToken: address(fakeUnderlyingToken),
            yieldToken: address(fakeYieldToken),
=======
            underlyingToken: address(vault.asset()),
            blocksPerYear: 2_600_000,
>>>>>>> ce80250f
            depositCap: type(uint256).max,
            minimumCollateralization: minimumCollateralization,
            collateralizationLowerBound: 1_052_631_578_950_000_000, // 1.05 collateralization
            globalMinimumCollateralization: 1_111_111_111_111_111_111, // 1.1
            transmuter: address(transmuterLogic),
            protocolFee: 0,
            protocolFeeReceiver: protocolFeeReceiver,
            liquidatorFee: liquidatorFeeBPS,
            repaymentFee: 100,
            myt: address(vault)
        });

        bytes memory alchemParams = abi.encodeWithSelector(AlchemistV3.initialize.selector, params);
        proxyAlchemist = new TransparentUpgradeableProxy(address(alchemistLogic), proxyOwner, alchemParams);
        alchemist = AlchemistV3(address(proxyAlchemist));

        // Whitelist alchemist proxy for minting tokens
        alToken.setWhitelist(address(proxyAlchemist), true);

        whitelist.add(address(0xbeef));
        whitelist.add(externalUser);
        whitelist.add(anotherExternalUser);

        transmuterLogic.setAlchemist(address(alchemist));
        transmuterLogic.setDepositCap(uint256(type(int256).max));

        alchemistNFT = new AlchemistV3Position(address(alchemist));
        alchemist.setAlchemistPositionNFT(address(alchemistNFT));

        alchemistFeeVault = new AlchemistTokenVault(address(vault.asset()), address(alchemist), alOwner);
        alchemistFeeVault.setAuthorization(address(alchemist), true);
        alchemist.setAlchemistFeeVault(address(alchemistFeeVault));

        _magicDepositToVault(address(vault), address(0xbeef), accountFunds);
        _magicDepositToVault(address(vault), address(0xdad), accountFunds);
        _magicDepositToVault(address(vault), externalUser, accountFunds);
        _magicDepositToVault(address(vault), yetAnotherExternalUser, accountFunds);
        _magicDepositToVault(address(vault), anotherExternalUser, accountFunds);
        vm.stopPrank();

        vm.startPrank(address(admin));
        allocator.allocate(address(mytStrategy), vault.convertToAssets(vault.totalSupply()));
        vm.stopPrank();

        deal(address(alToken), address(0xdad), accountFunds);
        deal(address(alToken), address(anotherExternalUser), accountFunds);
        deal(address(vault.asset()), address(0xbeef), accountFunds);
        deal(address(vault.asset()), externalUser, accountFunds);
        deal(address(vault.asset()), yetAnotherExternalUser, accountFunds);
        deal(address(vault.asset()), anotherExternalUser, accountFunds);
        deal(address(vault.asset()), alchemist.alchemistFeeVault(), 10_000 * (10 ** alchemistUnderlyingTokenDecimals));

        vm.startPrank(anotherExternalUser);
        SafeERC20.safeApprove(address(vault.asset()), address(vault), accountFunds);
        vm.stopPrank();

        vm.startPrank(yetAnotherExternalUser);
        SafeERC20.safeApprove(address(vault.asset()), address(vault), accountFunds);
        vm.stopPrank();

        vm.startPrank(someWhale);
        deal(address(vault), someWhale, whaleSupply);
        deal(address(vault.asset()), someWhale, whaleSupply);
        SafeERC20.safeApprove(address(vault.asset()), address(mockStrategyYieldToken), whaleSupply);
        vm.stopPrank();
    }

    function testSetV3PositionNFTAlreadySetRevert() public {
        vm.startPrank(alOwner);
        vm.expectRevert();
        alchemist.setAlchemistPositionNFT(address(0xdBdb4d16EdA451D0503b854CF79D55697F90c8DF));
        vm.stopPrank();
    }

    function testSetProtocolFeeTooHigh() public {
        vm.startPrank(alOwner);
        vm.expectRevert();
        alchemist.setProtocolFee(10_001);
        vm.stopPrank();
    }

    function testSetLiquidationFeeTooHigh() public {
        vm.startPrank(alOwner);
        vm.expectRevert();
        alchemist.setLiquidatorFee(10_001);
        vm.stopPrank();
    }

    function testSetRepaymentFeeTooHigh() public {
        vm.startPrank(alOwner);
        vm.expectRevert();
        alchemist.setRepaymentFee(10_001);
        vm.stopPrank();
    }

    function testSetProtocolFee() public {
        vm.startPrank(alOwner);
        alchemist.setProtocolFee(100);
        vm.stopPrank();

        assertEq(alchemist.protocolFee(), 100);
    }

    function testSetLiquidationFee() public {
        vm.startPrank(alOwner);
        alchemist.setLiquidatorFee(100);
        vm.stopPrank();

        assertEq(alchemist.liquidatorFee(), 100);
    }

    function testSetRepaymentFee() public {
        vm.startPrank(alOwner);
        alchemist.setRepaymentFee(100);
        vm.stopPrank();

        assertEq(alchemist.repaymentFee(), 100);
    }

    function testSetMinimumCollaterization_Invalid_Ratio_Below_One(uint256 collateralizationRatio) external {
        // ~ all possible ratios below 1
        vm.assume(collateralizationRatio < FIXED_POINT_SCALAR);
        vm.startPrank(alOwner);
        vm.expectRevert(IllegalArgument.selector);
        alchemist.setMinimumCollateralization(collateralizationRatio);
        vm.stopPrank();
    }

    function testSetCollateralizationLowerBound_Variable_Upper_Bound(uint256 collateralizationRatio) external {
        collateralizationRatio = bound(collateralizationRatio, FIXED_POINT_SCALAR, minimumCollateralization);
        vm.startPrank(alOwner);
        alchemist.setCollateralizationLowerBound(collateralizationRatio);
        vm.assertApproxEqAbs(alchemist.collateralizationLowerBound(), collateralizationRatio, minimumDepositOrWithdrawalLoss);
        vm.stopPrank();
    }

    function testSetCollateralizationLowerBound_Invalid_Above_Minimumcollaterization(uint256 collateralizationRatio) external {
        // ~ all possible ratios above minimum collaterization ratio
        vm.assume(collateralizationRatio > minimumCollateralization);
        vm.startPrank(alOwner);
        vm.expectRevert(IllegalArgument.selector);
        alchemist.setCollateralizationLowerBound(collateralizationRatio);
        vm.stopPrank();
    }

    function testSetCollateralizationLowerBound_Invalid_Below_One(uint256 collateralizationRatio) external {
        // ~ all possible ratios below minimum collaterization ratio
        vm.assume(collateralizationRatio < FIXED_POINT_SCALAR);
        vm.startPrank(alOwner);
        vm.expectRevert(IllegalArgument.selector);
        alchemist.setCollateralizationLowerBound(collateralizationRatio);
        vm.stopPrank();
    }

    function testSetGlobalMinimumCollateralization_Variable_Ratio(uint256 collateralizationRatio) external {
        vm.assume(collateralizationRatio >= minimumCollateralization);
        vm.startPrank(alOwner);
        alchemist.setGlobalMinimumCollateralization(collateralizationRatio);
        vm.assertApproxEqAbs(alchemist.globalMinimumCollateralization(), collateralizationRatio, minimumDepositOrWithdrawalLoss);
        vm.stopPrank();
    }

    function testSetGlobalMinimumCollateralization_Invalid_Below_Minimumcollaterization(uint256 collateralizationRatio) external {
        // ~ all possible ratios above minimum collaterization ratio
        vm.assume(collateralizationRatio < minimumCollateralization);
        vm.startPrank(alOwner);
        vm.expectRevert(IllegalArgument.selector);
        alchemist.setGlobalMinimumCollateralization(collateralizationRatio);
        vm.stopPrank();
    }

    function testSetNewAdmin() external {
        vm.prank(alOwner);
        alchemist.setPendingAdmin(address(0xbeef));

        vm.prank(address(0xbeef));
        alchemist.acceptAdmin();

        assertEq(alchemist.admin(), address(0xbeef));
    }

    function testSetNewAdminNotPendingAdmin() external {
        vm.prank(alOwner);
        alchemist.setPendingAdmin(address(0xbeef));

        vm.startPrank(address(0xdad));
        vm.expectRevert();
        alchemist.acceptAdmin();
        vm.stopPrank();
    }

    function testSetNewAdminNotCurrentAdmin() external {
        vm.expectRevert();
        alchemist.setPendingAdmin(address(0xbeef));
    }

    function testSetNewAdminZeroAddress() external {
        vm.expectRevert();
        alchemist.acceptAdmin();

        assertEq(alchemist.pendingAdmin(), address(0));
    }

    function testSetAlchemistFeeVault_Revert_If_Vault_Token_Mismatch() external {
        vm.startPrank(alOwner);
        AlchemistTokenVault vault = new AlchemistTokenVault(address(vault), address(alchemist), alOwner);
        vault.setAuthorization(address(alchemist), true);
        vm.expectRevert();
        alchemist.setAlchemistFeeVault(address(vault));
        vm.stopPrank();
    }

    function testSetGuardianAndRemove() external {
        assertEq(alchemist.guardians(address(0xbad)), false);
        vm.prank(alOwner);
        alchemist.setGuardian(address(0xbad), true);

        assertEq(alchemist.guardians(address(0xbad)), true);

        vm.prank(alOwner);
        alchemist.setGuardian(address(0xbad), false);

        assertEq(alchemist.guardians(address(0xbad)), false);
    }

    function testSetProtocolFeeReceiver() external {
        vm.prank(alOwner);
        alchemist.setProtocolFeeReceiver(address(0xbeef));

        assertEq(alchemist.protocolFeeReceiver(), address(0xbeef));
    }

    function testSetProtocolFeeReceiveZeroAddress() external {
        vm.startPrank(alOwner);
        vm.expectRevert();
        alchemist.setProtocolFeeReceiver(address(0));

        vm.stopPrank();

        assertEq(alchemist.protocolFeeReceiver(), address(10));
    }

    function testSetProtocolFeeReceiverNotAdmin() external {
        vm.expectRevert();
        alchemist.setProtocolFeeReceiver(address(0xbeef));
    }

    function testSetMinCollateralization_Variable_Collateralization(uint256 collateralization) external {
        vm.assume(collateralization >= FIXED_POINT_SCALAR);
        vm.assume(collateralization < 20e18);
        vm.startPrank(address(0xdead));
        alchemist.setMinimumCollateralization(collateralization);
        vm.assertApproxEqAbs(alchemist.minimumCollateralization(), collateralization, minimumDepositOrWithdrawalLoss);
        vm.stopPrank();
    }

    function testSetMinCollateralization_Invalid_Collateralization_Zero() external {
        uint256 collateralization = 0;
        vm.startPrank(address(0xdead));
        vm.expectRevert(IllegalArgument.selector);
        alchemist.setMinimumCollateralization(collateralization);
        vm.stopPrank();
    }

    function testSetMinimumCollateralizationNotAdmin() external {
        vm.expectRevert();
        alchemist.setMinimumCollateralization(0);
    }

    function testPauseDeposits() external {
        assertEq(alchemist.depositsPaused(), false);

        vm.prank(alOwner);
        alchemist.pauseDeposits(true);

        assertEq(alchemist.depositsPaused(), true);

        vm.prank(alOwner);
        alchemist.setGuardian(address(0xbad), true);

        vm.prank(address(0xbad));
        alchemist.pauseDeposits(false);

        assertEq(alchemist.depositsPaused(), false);

        // Test for onlyAdminOrGuardian modifier
        vm.expectRevert();
        alchemist.pauseDeposits(true);

        assertEq(alchemist.depositsPaused(), false);
    }

    function testPauseLoans() external {
        assertEq(alchemist.loansPaused(), false);

        vm.prank(alOwner);
        alchemist.pauseLoans(true);

        assertEq(alchemist.loansPaused(), true);

        vm.prank(alOwner);
        alchemist.setGuardian(address(0xbad), true);

        vm.prank(address(0xbad));
        alchemist.pauseLoans(false);

        assertEq(alchemist.loansPaused(), false);

        // Test for onlyAdminOrGuardian modifier
        vm.expectRevert();
        alchemist.pauseLoans(true);

        assertEq(alchemist.loansPaused(), false);
    }

    function testDeposit_New_Position(uint256 amount) external {
        amount = bound(amount, FIXED_POINT_SCALAR, 1000e18);
        vm.startPrank(address(0xbeef));
        SafeERC20.safeApprove(address(vault), address(alchemist), amount + 100e18);
        alchemist.deposit(amount, address(0xbeef), 0);

        // a single position nft would have been minted to address(0xbeef)
        uint256 tokenId = AlchemistNFTHelper.getFirstTokenId(address(0xbeef), address(alchemistNFT));

        (uint256 depositedCollateral,,) = alchemist.getCDP(tokenId);
        vm.assertApproxEqAbs(depositedCollateral, amount, minimumDepositOrWithdrawalLoss);
        vm.stopPrank();

        assertEq(alchemist.getTotalDeposited(), amount);

        (uint256 deposited, uint256 userDebt,) = alchemist.getCDP(tokenId);

        assertEq(deposited, amount);
        assertEq(userDebt, 0);

        assertEq(alchemist.getMaxBorrowable(tokenId), (alchemist.convertYieldTokensToDebt(amount) * FIXED_POINT_SCALAR) / alchemist.minimumCollateralization());

        assertEq(alchemist.getTotalUnderlyingValue(), alchemist.convertYieldTokensToUnderlying(amount));

        assertEq(alchemist.totalValue(tokenId), alchemist.getTotalUnderlyingValue());
    }

    function testDeposit_ExistingPosition(uint256 amount) external {
        amount = bound(amount, FIXED_POINT_SCALAR, 1000e18);
        vm.startPrank(address(0xbeef));
        SafeERC20.safeApprove(address(vault), address(alchemist), (amount * 2) + 100e18);

        // first deposit
        alchemist.deposit(amount, address(0xbeef), 0);

        // a single position nft would have been minted to address(0xbeef)
        uint256 tokenId = AlchemistNFTHelper.getFirstTokenId(address(0xbeef), address(alchemistNFT));

        // second deposit to existing position with tokenId
        alchemist.deposit(amount, address(0xbeef), tokenId);

        (uint256 depositedCollateral,,) = alchemist.getCDP(tokenId);
        vm.assertApproxEqAbs(depositedCollateral, (amount * 2), minimumDepositOrWithdrawalLoss);
        vm.stopPrank();

        assertEq(alchemist.getTotalDeposited(), (amount * 2));

        assertEq(
            alchemist.getMaxBorrowable(tokenId), (alchemist.convertYieldTokensToDebt(amount * 2) * FIXED_POINT_SCALAR) / alchemist.minimumCollateralization()
        );

        assertEq(alchemist.getTotalUnderlyingValue(), alchemist.convertYieldTokensToUnderlying((amount * 2)));

        assertEq(alchemist.totalValue(tokenId), alchemist.getTotalUnderlyingValue());
    }

    function testDepositZeroAmount() external {
        vm.startPrank(address(0xbeef));
        vm.expectRevert();
        alchemist.deposit(0, address(0xbeef), 0);

        vm.stopPrank();
    }

    function testDepositZeroAddress() external {
        vm.startPrank(address(0xbeef));
        vm.expectRevert();
        alchemist.deposit(10e18, address(0), 0);
        vm.stopPrank();
    }

    function testDepositPaused() external {
        vm.prank(alOwner);
        alchemist.pauseDeposits(true);

        vm.startPrank(address(0xbeef));
        SafeERC20.safeApprove(address(vault), address(alchemist), 100e18);
        vm.expectRevert(IllegalState.selector);
        alchemist.deposit(100e18, address(0xbeef), 0);
        vm.stopPrank();
    }

    function testWithdrawZeroIdRevert() external {
        uint256 amount = 100e18;
        vm.startPrank(address(0xbeef));
        SafeERC20.safeApprove(address(vault), address(alchemist), amount + 100e18);
        alchemist.deposit(amount, address(0xbeef), 0);
        vm.expectRevert();
        alchemist.withdraw(amount / 2, address(0xbeef), 0);
        vm.stopPrank();
    }

    function testWithdrawInvalidIdRevert(uint256 tokenId) external {
        vm.assume(tokenId > 1);
        uint256 amount = 100e18;
        vm.startPrank(address(0xbeef));
        SafeERC20.safeApprove(address(vault), address(alchemist), amount + 100e18);
        alchemist.deposit(amount, address(0xbeef), 0);
        vm.expectRevert();
        alchemist.withdraw(0, address(0xbeef), tokenId);
        vm.stopPrank();
    }

    function testWithdraw(uint256 amount) external {
        amount = bound(amount, FIXED_POINT_SCALAR, accountFunds);
        vm.startPrank(address(0xbeef));
        SafeERC20.safeApprove(address(vault), address(alchemist), amount + 100e18);
        alchemist.deposit(amount, address(0xbeef), 0);

        // a single position nft would have been minted to address(0xbeef)
        uint256 tokenId = AlchemistNFTHelper.getFirstTokenId(address(0xbeef), address(alchemistNFT));

        alchemist.withdraw(amount / 2, address(0xbeef), tokenId);
        (uint256 depositedCollateral,,) = alchemist.getCDP(tokenId);
        vm.assertApproxEqAbs(depositedCollateral, amount / 2, minimumDepositOrWithdrawalLoss);
        vm.stopPrank();

        assertApproxEqAbs(alchemist.getTotalDeposited(), amount / 2, 1);

        (uint256 deposited, uint256 userDebt,) = alchemist.getCDP(tokenId);

        assertApproxEqAbs(deposited, amount / 2, 1);
        assertApproxEqAbs(userDebt, 0, 1);

        assertApproxEqAbs(
            alchemist.getMaxBorrowable(tokenId), alchemist.convertYieldTokensToDebt(amount / 2) * FIXED_POINT_SCALAR / alchemist.minimumCollateralization(), 1
        );
        assertApproxEqAbs(alchemist.getTotalUnderlyingValue(), alchemist.convertYieldTokensToUnderlying(amount / 2), 1);
    }

    function testWithdrawUndercollateralilzed() external {
        uint256 amount = 100e18;
        vm.startPrank(address(0xbeef));
        SafeERC20.safeApprove(address(vault), address(alchemist), amount + 100e18);
        alchemist.deposit(amount, address(0xbeef), 0);

        // a single position nft would have been minted to address(0xbeef)
        uint256 tokenId = AlchemistNFTHelper.getFirstTokenId(address(0xbeef), address(alchemistNFT));

        alchemist.mint(tokenId, amount / 2, address(0xbeef));
        vm.expectRevert();
        alchemist.withdraw(amount, address(0xbeef), tokenId);
        vm.stopPrank();
    }

    function testWithdrawMoreThanPosition() external {
        uint256 amount = 100e18;
        vm.startPrank(address(0xbeef));
        SafeERC20.safeApprove(address(vault), address(alchemist), amount + 100e18);
        alchemist.deposit(amount, address(0xbeef), 0);
        // a single position nft would have been minted to address(0xbeef)
        uint256 tokenId = AlchemistNFTHelper.getFirstTokenId(address(0xbeef), address(alchemistNFT));
        vm.expectRevert();
        alchemist.withdraw(amount * 2, address(0xbeef), tokenId);
        vm.stopPrank();
    }

    function testWithdrawZeroAmount() external {
        uint256 amount = 100e18;
        vm.startPrank(address(0xbeef));
        SafeERC20.safeApprove(address(vault), address(alchemist), amount + 100e18);
        alchemist.deposit(amount, address(0xbeef), 0);
        // a single position nft would have been minted to address(0xbeef)
        uint256 tokenId = AlchemistNFTHelper.getFirstTokenId(address(0xbeef), address(alchemistNFT));
        vm.expectRevert();
        alchemist.withdraw(0, address(0xbeef), tokenId);
        vm.stopPrank();
    }

    function testWithdrawZeroAddress() external {
        uint256 amount = 100e18;
        vm.startPrank(address(0xbeef));
        SafeERC20.safeApprove(address(vault), address(alchemist), amount + 100e18);
        alchemist.deposit(amount, address(0xbeef), 0);
        // a single position nft would have been minted to address(0xbeef)
        uint256 tokenId = AlchemistNFTHelper.getFirstTokenId(address(0xbeef), address(alchemistNFT));
        vm.expectRevert();
        alchemist.withdraw(amount / 2, address(0), tokenId);
        vm.stopPrank();
    }

    function testWithdrawUnauthorizedUserRevert() external {
        uint256 amount = 100e18;
        vm.startPrank(address(0xbeef));
        SafeERC20.safeApprove(address(vault), address(alchemist), amount + 100e18);
        alchemist.deposit(amount, address(0xbeef), 0);
        // a single position nft would have been minted to address(0xbeef)
        uint256 tokenId = AlchemistNFTHelper.getFirstTokenId(address(0xbeef), address(alchemistNFT));
        vm.stopPrank();
        vm.startPrank(externalUser);
        vm.expectRevert();
        alchemist.withdraw(amount / 2, externalUser, tokenId);
        vm.stopPrank();
    }

    function testOwnershipTransferBeforeWithdraw(uint256 amount) external {
        amount = bound(amount, FIXED_POINT_SCALAR, accountFunds);
        vm.startPrank(address(0xbeef));
        SafeERC20.safeApprove(address(vault), address(alchemist), amount + 100e18);
        alchemist.deposit(amount, address(0xbeef), 0);
        // a single position nft would have been minted to address(0xbeef)
        uint256 tokenId = AlchemistNFTHelper.getFirstTokenId(address(0xbeef), address(alchemistNFT));

        // tranferring ownership to externalUser
        IERC721(address(alchemistNFT)).safeTransferFrom(address(0xbeef), externalUser, tokenId);
        vm.stopPrank();

        vm.startPrank(externalUser);

        alchemist.withdraw(amount / 2, externalUser, tokenId);

        vm.stopPrank();

        (uint256 depositedCollateral,,) = alchemist.getCDP(tokenId);
        vm.assertApproxEqAbs(depositedCollateral, amount / 2, minimumDepositOrWithdrawalLoss);
        assertApproxEqAbs(alchemist.getTotalDeposited(), amount / 2, 1);
        (uint256 deposited, uint256 userDebt,) = alchemist.getCDP(tokenId);
        assertApproxEqAbs(deposited, amount / 2, 1);
        assertApproxEqAbs(userDebt, 0, 1);

        assertApproxEqAbs(
            alchemist.getMaxBorrowable(tokenId), alchemist.convertYieldTokensToDebt(amount / 2) * FIXED_POINT_SCALAR / alchemist.minimumCollateralization(), 1
        );
        assertApproxEqAbs(alchemist.getTotalUnderlyingValue(), alchemist.convertYieldTokensToUnderlying(amount / 2), 1);
    }

    function testOwnershipTransferBeforeWithdrawUnauthorizedRevert(uint256 amount) external {
        amount = bound(amount, FIXED_POINT_SCALAR, accountFunds);
        vm.startPrank(address(0xbeef));
        SafeERC20.safeApprove(address(vault), address(alchemist), amount + 100e18);
        alchemist.deposit(amount, address(0xbeef), 0);

        // a single position nft would have been minted to address(0xbeef)
        uint256 tokenId = AlchemistNFTHelper.getFirstTokenId(address(0xbeef), address(alchemistNFT));

        // tranferring ownership to externalUser
        IERC721(address(alchemistNFT)).safeTransferFrom(address(0xbeef), externalUser, tokenId);
        vm.expectRevert();
        // 0xbeef no longer has ownership of this account/tokenId
        alchemist.withdraw(amount / 2, address(0xbeef), tokenId);
        vm.stopPrank();
    }

    function testMintUnauthorizedUserRevert() external {
        vm.startPrank(address(0xbeef));
        SafeERC20.safeApprove(address(vault), address(alchemist), 100e18);
        alchemist.deposit(100e18, address(0xbeef), 0);
        // a single position nft would have been minted to address(0xbeef)
        uint256 tokenId = AlchemistNFTHelper.getFirstTokenId(address(0xbeef), address(alchemistNFT));
        vm.stopPrank();
        vm.startPrank(externalUser);
        vm.expectRevert();
        alchemist.mint(tokenId, 10e18, externalUser);
        vm.stopPrank();
    }

    function testApproveMintUnauthorizedUserRevert() external {
        vm.startPrank(address(0xbeef));
        SafeERC20.safeApprove(address(vault), address(alchemist), 100e18);
        alchemist.deposit(100e18, address(0xbeef), 0);
        // a single position nft would have been minted to address(0xbeef)
        uint256 tokenId = AlchemistNFTHelper.getFirstTokenId(address(0xbeef), address(alchemistNFT));
        vm.stopPrank();
        vm.startPrank(externalUser);
        vm.expectRevert();
        alchemist.approveMint(tokenId, externalUser, 100e18);
        vm.stopPrank();
    }

    function testOwnership_Transfer_Before_Mint_Variable_Amount(uint256 amount) external {
        amount = bound(amount, FIXED_POINT_SCALAR, accountFunds);
        uint256 ltv = 2e17;
        vm.startPrank(address(0xbeef));
        SafeERC20.safeApprove(address(vault), address(alchemist), amount + 100e18);
        alchemist.deposit(amount, address(0xbeef), 0);

        // a single position nft would have been minted to address(0xbeef)
        uint256 tokenId = AlchemistNFTHelper.getFirstTokenId(address(0xbeef), address(alchemistNFT));

        // tranferring ownership to externalUser
        IERC721(address(alchemistNFT)).safeTransferFrom(address(0xbeef), externalUser, tokenId);
        vm.stopPrank();

        vm.startPrank(externalUser);

        alchemist.mint(tokenId, (amount * ltv) / FIXED_POINT_SCALAR, externalUser);
        vm.assertApproxEqAbs(IERC20(alToken).balanceOf(externalUser), (amount * ltv) / FIXED_POINT_SCALAR, minimumDepositOrWithdrawalLoss);
        vm.stopPrank();

        (uint256 deposited, uint256 userDebt,) = alchemist.getCDP(tokenId);

        assertApproxEqAbs(deposited, amount, 1);
        assertApproxEqAbs(userDebt, amount * ltv / FIXED_POINT_SCALAR, 1);

        assertApproxEqAbs(
            alchemist.getMaxBorrowable(tokenId),
            (alchemist.convertYieldTokensToDebt(amount) * FIXED_POINT_SCALAR / alchemist.minimumCollateralization()) - (amount * ltv) / FIXED_POINT_SCALAR,
            1
        );

        assertApproxEqAbs(alchemist.getTotalUnderlyingValue(), alchemist.convertYieldTokensToUnderlying(amount), 1);
    }

    function testOwnership_Transfer_Before_Mint_UnauthorizedRevert(uint256 amount) external {
        amount = bound(amount, FIXED_POINT_SCALAR, accountFunds);
        uint256 ltv = 2e17;
        vm.startPrank(address(0xbeef));
        SafeERC20.safeApprove(address(vault), address(alchemist), amount + 100e18);
        alchemist.deposit(amount, address(0xbeef), 0);

        // a single position nft would have been minted to address(0xbeef)
        uint256 tokenId = AlchemistNFTHelper.getFirstTokenId(address(0xbeef), address(alchemistNFT));

        // tranferring ownership to externalUser
        IERC721(address(alchemistNFT)).safeTransferFrom(address(0xbeef), externalUser, tokenId);

        vm.expectRevert();
        alchemist.mint(tokenId, (amount * ltv) / FIXED_POINT_SCALAR, externalUser);
        vm.stopPrank();
    }

    function testOwnership_Transfer_Before_ApproveMint_UnauthorizedRevert() external {
        vm.startPrank(address(0xbeef));
        SafeERC20.safeApprove(address(vault), address(alchemist), 100e18);
        alchemist.deposit(100e18, address(0xbeef), 0);
        // a single position nft would have been minted to address(0xbeef)
        uint256 tokenId = AlchemistNFTHelper.getFirstTokenId(address(0xbeef), address(alchemistNFT));
        // tranferring ownership to externalUser
        IERC721(address(alchemistNFT)).safeTransferFrom(address(0xbeef), externalUser, tokenId);
        vm.expectRevert();
        alchemist.approveMint(tokenId, yetAnotherExternalUser, 100e18);
        vm.stopPrank();
    }

    function testResetMintAllowances_UnauthorizedRevert() external {
        vm.startPrank(address(0xbeef));
        SafeERC20.safeApprove(address(vault), address(alchemist), 100e18);
        alchemist.deposit(100e18, address(0xbeef), 0);
        // a single position nft would have been minted to address(0xbeef)
        uint256 tokenId = AlchemistNFTHelper.getFirstTokenId(address(0xbeef), address(alchemistNFT));
        vm.stopPrank();

        // Caller that isnt the owner of the token id
        vm.startPrank(externalUser);
        vm.expectRevert();
        alchemist.resetMintAllowances(tokenId);
        vm.stopPrank();
    }

    function testResetMintAllowancesOnUserCall() external {
        vm.startPrank(address(0xbeef));
        SafeERC20.safeApprove(address(vault), address(alchemist), 100e18);
        alchemist.deposit(100e18, address(0xbeef), 0);
        // a single position nft would have been minted to address(0xbeef)
        uint256 tokenId = AlchemistNFTHelper.getFirstTokenId(address(0xbeef), address(alchemistNFT));
        alchemist.approveMint(tokenId, externalUser, 50e18);
        vm.stopPrank();

        uint256 allowanceBeforeReset = alchemist.mintAllowance(tokenId, externalUser);

        vm.startPrank(address(0xbeef));
        alchemist.resetMintAllowances(tokenId);
        vm.stopPrank();

        uint256 allowanceAfterReset = alchemist.mintAllowance(tokenId, externalUser);

        assertEq(allowanceBeforeReset, 50e18);
        assertEq(allowanceAfterReset, 0);
    }

    function testResetMintAllowancesOnTransfer() external {
        vm.startPrank(address(0xbeef));
        SafeERC20.safeApprove(address(vault), address(alchemist), 100e18);
        alchemist.deposit(100e18, address(0xbeef), 0);
        // a single position nft would have been minted to address(0xbeef)
        uint256 tokenId = AlchemistNFTHelper.getFirstTokenId(address(0xbeef), address(alchemistNFT));
        alchemist.approveMint(tokenId, externalUser, 50e18);
        uint256 allowanceBeforeTransfer = alchemist.mintAllowance(tokenId, externalUser);
        IERC721(address(alchemistNFT)).safeTransferFrom(address(0xbeef), anotherExternalUser, tokenId);
        vm.stopPrank();

        uint256 allowanceAfterTransfer = alchemist.mintAllowance(tokenId, externalUser);
        assertEq(allowanceBeforeTransfer, 50e18);
        assertEq(allowanceAfterTransfer, 0);
    }

    function testMint_Variable_Amount(uint256 amount) external {
        amount = bound(amount, FIXED_POINT_SCALAR, accountFunds);
        uint256 ltv = 2e17;
        vm.startPrank(address(0xbeef));
        SafeERC20.safeApprove(address(vault), address(alchemist), amount + 100e18);
        alchemist.deposit(amount, address(0xbeef), 0);

        // a single position nft would have been minted to address(0xbeef)
        uint256 tokenId = AlchemistNFTHelper.getFirstTokenId(address(0xbeef), address(alchemistNFT));
        alchemist.mint(tokenId, (amount * ltv) / FIXED_POINT_SCALAR, address(0xbeef));
        vm.assertApproxEqAbs(IERC20(alToken).balanceOf(address(0xbeef)), (amount * ltv) / FIXED_POINT_SCALAR, minimumDepositOrWithdrawalLoss);
        vm.stopPrank();

        (uint256 deposited, uint256 userDebt,) = alchemist.getCDP(tokenId);

        assertApproxEqAbs(deposited, amount, 1);
        assertApproxEqAbs(userDebt, amount * ltv / FIXED_POINT_SCALAR, 1);

        assertApproxEqAbs(
            alchemist.getMaxBorrowable(tokenId),
            (alchemist.convertYieldTokensToDebt(amount) * FIXED_POINT_SCALAR / alchemist.minimumCollateralization()) - (amount * ltv) / FIXED_POINT_SCALAR,
            1
        );

        assertApproxEqAbs(alchemist.getTotalUnderlyingValue(), alchemist.convertYieldTokensToUnderlying(amount), 1);
    }

    function testMint_Revert_Exceeds_Min_Collateralization(uint256 amount, uint256 collateralization) external {
        amount = bound(amount, FIXED_POINT_SCALAR, accountFunds);

        collateralization = bound(collateralization, FIXED_POINT_SCALAR, 100e18);
        vm.prank(address(0xdead));
        alchemist.setMinimumCollateralization(collateralization);
        vm.startPrank(address(0xbeef));
        SafeERC20.safeApprove(address(vault), address(alchemist), amount);
        alchemist.deposit(amount, address(0xbeef), 0);

        // a single position nft would have been minted to address(0xbeef)
        uint256 tokenId = AlchemistNFTHelper.getFirstTokenId(address(0xbeef), address(alchemistNFT));

        uint256 mintAmount = ((alchemist.totalValue(tokenId) * FIXED_POINT_SCALAR) / collateralization) + 1;
        vm.expectRevert(IAlchemistV3Errors.Undercollateralized.selector);
        alchemist.mint(tokenId, mintAmount, address(0xbeef));
        vm.stopPrank();
    }

    function testMintFrom_Variable_Amount_Revert_No_Allowance(uint256 amount) external {
        amount = bound(amount, FIXED_POINT_SCALAR, accountFunds);
        uint256 minCollateralization = 2e18;

        vm.startPrank(externalUser);
        SafeERC20.safeApprove(address(vault), address(alchemist), amount + 100e18);
        /// Make deposit for external user
        alchemist.deposit(amount, externalUser, 0);
        // a single position nft would have been minted to address(0xbeef)
        uint256 tokenId = AlchemistNFTHelper.getFirstTokenId(externalUser, address(alchemistNFT));
        vm.stopPrank();

        vm.startPrank(address(0xbeef));
        /// 0xbeef mints tokens from `externalUser` account, to be recieved by `externalUser`.
        /// 0xbeef however, has not been approved for any mint amount for `externalUsers` account.
        vm.expectRevert();
        alchemist.mintFrom(tokenId, ((amount * minCollateralization) / FIXED_POINT_SCALAR), externalUser);
        vm.stopPrank();
    }

    function testMintFrom_Variable_Amount(uint256 amount) external {
        amount = bound(amount, FIXED_POINT_SCALAR, accountFunds);
        uint256 ltv = 2e17;

        vm.startPrank(externalUser);
        SafeERC20.safeApprove(address(vault), address(alchemist), amount + 100e18);
        /// Make deposit for external user
        alchemist.deposit(amount, externalUser, 0);

        // a single position nft would have been minted to externalUser
        uint256 tokenId = AlchemistNFTHelper.getFirstTokenId(externalUser, address(alchemistNFT));

        /// 0xbeef has been approved up to a mint amount for minting from `externalUser` account.
        alchemist.approveMint(tokenId, address(0xbeef), amount + 100e18);
        vm.stopPrank();

        assertEq(alchemist.mintAllowance(tokenId, address(0xbeef)), amount + 100e18);

        vm.startPrank(address(0xbeef));
        alchemist.mintFrom(tokenId, ((amount * ltv) / FIXED_POINT_SCALAR), externalUser);

        assertEq(alchemist.mintAllowance(tokenId, address(0xbeef)), (amount + 100e18) - (amount * ltv) / FIXED_POINT_SCALAR);

        vm.assertApproxEqAbs(IERC20(alToken).balanceOf(externalUser), (amount * ltv) / FIXED_POINT_SCALAR, minimumDepositOrWithdrawalLoss);
        vm.stopPrank();
    }

    function testMintPaused() external {
        vm.prank(alOwner);
        alchemist.pauseLoans(true);

        vm.startPrank(address(0xbeef));
        SafeERC20.safeApprove(address(vault), address(alchemist), 100e18);
        alchemist.deposit(100e18, address(0xbeef), 0);
        // a single position nft would have been minted to 0xbeef
        uint256 tokenId = AlchemistNFTHelper.getFirstTokenId(address(0xbeef), address(alchemistNFT));
        vm.expectRevert(IllegalState.selector);
        alchemist.mint(tokenId, 10e18, address(0xbeef));
        vm.stopPrank();
    }

    function testMintZeroIdRevert() external {
        vm.startPrank(address(0xbeef));
        SafeERC20.safeApprove(address(vault), address(alchemist), 100e18);
        alchemist.deposit(100e18, address(0xbeef), 0);
        vm.expectRevert();
        alchemist.mint(0, 10e18, address(0xbeef));
        vm.stopPrank();
    }

    function testMintInvalidIdRevert(uint256 tokenId) external {
        vm.assume(tokenId > 1);
        vm.startPrank(address(0xbeef));
        SafeERC20.safeApprove(address(vault), address(alchemist), 100e18);
        alchemist.deposit(100e18, address(0xbeef), 0);
        vm.expectRevert();
        alchemist.mint(tokenId, 10e18, address(0xbeef));
        vm.stopPrank();
    }

    function testDepositInvalidIdRevert(uint256 tokenId) external {
        vm.assume(tokenId > 1);
        vm.startPrank(address(0xbeef));
        vm.expectRevert();
        alchemist.deposit(100, address(0xbeef), tokenId);
        vm.stopPrank();
    }

    function testMintFrom_InvalidIdRevert(uint256 amount, uint256 tokenId) external {
        vm.assume(tokenId > 1);
        amount = bound(amount, FIXED_POINT_SCALAR, accountFunds);
        uint256 ltv = 2e17;

        vm.startPrank(externalUser);
        SafeERC20.safeApprove(address(vault), address(alchemist), amount + 100e18);
        /// Make deposit for external user
        alchemist.deposit(amount, externalUser, 0);

        // a single position nft would have been minted to externalUser
        uint256 realTokenId = AlchemistNFTHelper.getFirstTokenId(externalUser, address(alchemistNFT));

        /// 0xbeef has been approved up to a mint amount for minting from `externalUser` account.
        alchemist.approveMint(realTokenId, address(0xbeef), amount + 100e18);
        vm.stopPrank();

        assertEq(alchemist.mintAllowance(realTokenId, address(0xbeef)), amount + 100e18);

        vm.startPrank(address(0xbeef));
        vm.expectRevert();
        alchemist.mintFrom(tokenId, ((amount * ltv) / FIXED_POINT_SCALAR), externalUser);
        vm.stopPrank();
    }

    function testMintFeeOnDebt() external {
        vm.prank(alOwner);
        // 1%
        alchemist.setProtocolFee(100);

        uint256 amount = 100e18;
        vm.startPrank(address(0xbeef));
        SafeERC20.safeApprove(address(vault), address(alchemist), amount + 100e18);
        alchemist.deposit(amount, address(0xbeef), 0);
        // a single position nft would have been minted to 0xbeef
        uint256 tokenId = AlchemistNFTHelper.getFirstTokenId(address(0xbeef), address(alchemistNFT));
        alchemist.mint(tokenId, (amount / 2), address(0xbeef));
        vm.assertApproxEqAbs(IERC20(alToken).balanceOf(address(0xbeef)), (amount / 2), minimumDepositOrWithdrawalLoss);
        vm.stopPrank();

        vm.startPrank(address(0xdad));
        SafeERC20.safeApprove(address(alToken), address(transmuterLogic), 50e18);
        transmuterLogic.createRedemption(50e18);
        vm.stopPrank();

        vm.roll(block.number + 5_256_000);

        (uint256 collateral, uint256 userDebt,) = alchemist.getCDP(tokenId);

        assertEq(userDebt, (amount / 2));
        assertApproxEqAbs(collateral, amount, 0);

        vm.startPrank(address(0xdad));
        transmuterLogic.claimRedemption(1);
        vm.stopPrank();

        assertApproxEqAbs(collateral, amount, 0);

        (collateral, userDebt,) = alchemist.getCDP(tokenId);

        assertEq(userDebt, 0);
        assertApproxEqAbs(collateral, (amount / 2) - (amount / 2) * 100 / 10_000, 1);
    }

    function testMintFeeOnDebtPartial() external {
        vm.prank(alOwner);
        // 1%
        alchemist.setProtocolFee(100);

        uint256 amount = 100e18;
        vm.startPrank(address(0xbeef));
        SafeERC20.safeApprove(address(vault), address(alchemist), amount + 100e18);
        alchemist.deposit(amount, address(0xbeef), 0);
        // a single position nft would have been minted to 0xbeef
        uint256 tokenId = AlchemistNFTHelper.getFirstTokenId(address(0xbeef), address(alchemistNFT));
        alchemist.mint(tokenId, (amount / 2), address(0xbeef));
        vm.assertApproxEqAbs(IERC20(alToken).balanceOf(address(0xbeef)), (amount / 2), minimumDepositOrWithdrawalLoss);
        vm.stopPrank();

        vm.startPrank(address(0xdad));
        SafeERC20.safeApprove(address(alToken), address(transmuterLogic), 50e18);
        transmuterLogic.createRedemption(50e18);
        vm.stopPrank();

        vm.roll(block.number + 5_256_000 / 2);

        (uint256 collateral, uint256 userDebt,) = alchemist.getCDP(tokenId);

        assertEq(userDebt, (amount / 2));
        assertApproxEqAbs(collateral, amount, 0);

        vm.startPrank(address(0xdad));
        transmuterLogic.claimRedemption(1);
        vm.stopPrank();

        assertApproxEqAbs(collateral, amount, 0);

        (collateral, userDebt,) = alchemist.getCDP(tokenId);

        assertEq(userDebt, amount / 4);
        assertApproxEqAbs(collateral, (3 * amount / 4) - (amount / 4) * 100 / 10_000, 1);
    }

    function testMintFeeOnDebtMultipleUsers() external {
        vm.prank(alOwner);
        // 1%
        alchemist.setProtocolFee(100);
        uint256 amount = 100e18;
        vm.startPrank(address(0xbeef));
        SafeERC20.safeApprove(address(vault), address(alchemist), amount + 100e18);
        alchemist.deposit(amount, address(0xbeef), 0);
        // a single position nft would have been minted to 0xbeef
        uint256 tokenIdFor0xBeef = AlchemistNFTHelper.getFirstTokenId(address(0xbeef), address(alchemistNFT));
        alchemist.mint(tokenIdFor0xBeef, (amount / 2), address(0xbeef));
        vm.assertApproxEqAbs(IERC20(alToken).balanceOf(address(0xbeef)), (amount / 2), minimumDepositOrWithdrawalLoss);
        vm.stopPrank();

        vm.startPrank(externalUser);
        SafeERC20.safeApprove(address(vault), address(alchemist), amount + 100e18);
        alchemist.deposit(amount, externalUser, 0);
        // a single position nft would have been minted to 0xbeef
        uint256 tokenIdForExternalUser = AlchemistNFTHelper.getFirstTokenId(externalUser, address(alchemistNFT));
        alchemist.mint(tokenIdForExternalUser, (amount / 2), externalUser);
        vm.assertApproxEqAbs(IERC20(alToken).balanceOf(externalUser), (amount / 2), minimumDepositOrWithdrawalLoss);
        vm.stopPrank();

        vm.startPrank(address(0xdad));
        SafeERC20.safeApprove(address(alToken), address(transmuterLogic), 50e18);
        transmuterLogic.createRedemption(50e18);
        vm.stopPrank();

        vm.roll(block.number + 5_256_000);

        vm.startPrank(address(0xdad));
        transmuterLogic.claimRedemption(1);
        vm.stopPrank();

        (uint256 collateral, uint256 userDebt,) = alchemist.getCDP(tokenIdFor0xBeef);
        (uint256 collateral2, uint256 userDebt2,) = alchemist.getCDP(tokenIdForExternalUser);

        assertEq(userDebt, amount / 4);
        assertApproxEqAbs(collateral, (3 * amount / 4) - (amount / 4) * 100 / 10_000, 1);

        assertEq(userDebt2, amount / 4);
        assertApproxEqAbs(collateral2, (3 * amount / 4) - (amount / 4) * 100 / 10_000, 1);
    }

    function testMintFeeOnDebtPartialMultipleUsers() external {
        vm.prank(alOwner);
        // 1%
        alchemist.setProtocolFee(100);

        uint256 amount = 100e18;
        vm.startPrank(address(0xbeef));
        SafeERC20.safeApprove(address(vault), address(alchemist), amount + 100e18);
        alchemist.deposit(amount, address(0xbeef), 0);
        // a single position nft would have been minted to 0xbeef
        uint256 tokenIdFor0xBeef = AlchemistNFTHelper.getFirstTokenId(address(0xbeef), address(alchemistNFT));
        alchemist.mint(tokenIdFor0xBeef, (amount / 2), address(0xbeef));
        vm.assertApproxEqAbs(IERC20(alToken).balanceOf(address(0xbeef)), (amount / 2), minimumDepositOrWithdrawalLoss);
        vm.stopPrank();

        vm.startPrank(externalUser);
        SafeERC20.safeApprove(address(vault), address(alchemist), amount + 100e18);
        alchemist.deposit(amount, externalUser, 0);
        // a single position nft would have been minted to 0xbeef
        uint256 tokenIdForExternalUser = AlchemistNFTHelper.getFirstTokenId(externalUser, address(alchemistNFT));
        alchemist.mint(tokenIdForExternalUser, (amount / 2), externalUser);
        vm.assertApproxEqAbs(IERC20(alToken).balanceOf(externalUser), (amount / 2), minimumDepositOrWithdrawalLoss);
        vm.stopPrank();

        vm.startPrank(address(0xdad));
        SafeERC20.safeApprove(address(alToken), address(transmuterLogic), 50e18);
        transmuterLogic.createRedemption(50e18);
        vm.stopPrank();

        vm.roll(block.number + 5_256_000 / 2);

        vm.startPrank(address(0xdad));
        transmuterLogic.claimRedemption(1);
        vm.stopPrank();

        (uint256 collateral, uint256 userDebt,) = alchemist.getCDP(tokenIdFor0xBeef);
        (uint256 collateral2, uint256 userDebt2,) = alchemist.getCDP(tokenIdForExternalUser);

        assertEq(userDebt, 3 * amount / 8);
        assertApproxEqAbs(collateral, (7 * amount / 8) - (amount / 8) * 100 / 10_000, 1);

        assertEq(userDebt2, 3 * amount / 8);
        assertApproxEqAbs(collateral2, (7 * amount / 8) - (amount / 8) * 100 / 10_000, 1);
    }

    function testRepayUnearmarkedDebtOnly() external {
        uint256 amount = 100e18;

        vm.startPrank(address(0xbeef));
        SafeERC20.safeApprove(address(vault), address(alchemist), amount + 100e18);
        alchemist.deposit(amount, address(0xbeef), 0);
        // a single position nft would have been minted to 0xbeef
        uint256 tokenId = AlchemistNFTHelper.getFirstTokenId(address(0xbeef), address(alchemistNFT));
        alchemist.mint(tokenId, amount / 2, address(0xbeef));

        uint256 preRepayBalance = vault.balanceOf(address(0xbeef));

        vm.roll(block.number + 1);

        alchemist.repay(100e18, tokenId);
        vm.stopPrank();

        (, uint256 userDebt,) = alchemist.getCDP(tokenId);

        assertEq(userDebt, 0);

        // Test that transmuter received funds
        assertEq(vault.balanceOf(address(transmuterLogic)), alchemist.convertDebtTokensToYield(amount / 2));

        // Test that overpayment was not taken from user
        assertEq(vault.balanceOf(address(0xbeef)), preRepayBalance - alchemist.convertDebtTokensToYield(amount / 2));
    }

    function testRepaySameBlock() external {
        uint256 amount = 100e18;

        vm.startPrank(address(0xbeef));
        SafeERC20.safeApprove(address(vault), address(alchemist), amount + 100e18);
        alchemist.deposit(amount, address(0xbeef), 0);
        // a single position nft would have been minted to 0xbeef
        uint256 tokenId = AlchemistNFTHelper.getFirstTokenId(address(0xbeef), address(alchemistNFT));
        alchemist.mint(tokenId, amount / 2, address(0xbeef));

        uint256 preRepayBalance = vault.balanceOf(address(0xbeef));

        vm.expectRevert(IAlchemistV3Errors.CannotRepayOnMintBlock.selector);
        alchemist.repay(100e18, tokenId);
        vm.stopPrank();
    }

    function testRepayUnearmarkedDebtOnly_Variable_Amount(uint256 repayAmount) external {
        repayAmount = bound(repayAmount, FIXED_POINT_SCALAR, accountFunds / 2);

        vm.startPrank(address(0xbeef));
        SafeERC20.safeApprove(address(vault), address(alchemist), 200e18 + repayAmount);
        alchemist.deposit(100e18, address(0xbeef), 0);
        // a single position nft would have been minted to 0xbeef
        uint256 tokenId = AlchemistNFTHelper.getFirstTokenId(address(0xbeef), address(alchemistNFT));
        alchemist.mint(tokenId, 100e18 / 2, address(0xbeef));

        uint256 preRepayBalance = vault.balanceOf(address(0xbeef));

        vm.roll(block.number + 1);

        alchemist.repay(repayAmount, tokenId);
        vm.stopPrank();

        (, uint256 userDebt,) = alchemist.getCDP(tokenId);

        uint256 repaidAmount = alchemist.convertYieldTokensToDebt(repayAmount) > 100e18 / 2 ? 100e18 / 2 : alchemist.convertYieldTokensToDebt(repayAmount);

        assertEq(userDebt, (100e18 / 2) - repaidAmount);

        // Test that transmuter received funds
        assertEq(vault.balanceOf(address(transmuterLogic)), repaidAmount);

        // Test that overpayment was not taken from user
        assertEq(vault.balanceOf(address(0xbeef)), preRepayBalance - repaidAmount);
    }

    function testRepayWithEarmarkedDebt() external {
        uint256 amount = 100e18;
        vm.startPrank(address(0xbeef));
        SafeERC20.safeApprove(address(vault), address(alchemist), amount + 100e18);
        alchemist.deposit(amount, address(0xbeef), 0);
        // a single position nft would have been minted to 0xbeef
        uint256 tokenId = AlchemistNFTHelper.getFirstTokenId(address(0xbeef), address(alchemistNFT));
        alchemist.mint(tokenId, (amount / 2), address(0xbeef));
        vm.stopPrank();

        vm.startPrank(address(0xdad));
        SafeERC20.safeApprove(address(alToken), address(transmuterLogic), 50e18);
        transmuterLogic.createRedemption(50e18);
        vm.stopPrank();

        vm.roll(block.number + 5_256_000);

        vm.prank(address(0xbeef));
        alchemist.repay(25e18, tokenId);

        (, uint256 debt, uint256 earmarked) = alchemist.getCDP(tokenId);

        // All debt is earmarked at this point so these values should be the same
        assertEq(debt, (amount / 2) - (amount / 4));

        assertEq(earmarked, (amount / 2) - (amount / 4));
    }

    function testRepayWithEarmarkedDebtWithFee() external {
        vm.prank(alOwner);
        // 1%
        alchemist.setProtocolFee(100);

        uint256 amount = 100e18;
        vm.startPrank(address(0xbeef));
        SafeERC20.safeApprove(address(vault), address(alchemist), amount + 100e18);
        alchemist.deposit(amount, address(0xbeef), 0);
        // a single position nft would have been minted to 0xbeef
        uint256 tokenId = AlchemistNFTHelper.getFirstTokenId(address(0xbeef), address(alchemistNFT));
        alchemist.mint(tokenId, (amount / 2), address(0xbeef));
        vm.stopPrank();

        vm.startPrank(address(0xdad));
        SafeERC20.safeApprove(address(alToken), address(transmuterLogic), 50e18);
        transmuterLogic.createRedemption(50e18);
        vm.stopPrank();

        vm.roll(block.number + 5_256_000);

        vm.prank(address(0xbeef));
        alchemist.repay(25e18, tokenId);

        (, uint256 debt, uint256 earmarked) = alchemist.getCDP(tokenId);

        // All debt is earmarked at this point so these values should be the same
        assertEq(debt, (amount / 2) - (amount / 4));

        assertEq(earmarked, (amount / 2) - (amount / 4));

        assertEq(IERC20(address(vault)).balanceOf(address(10)), alchemist.convertYieldTokensToDebt(25e18) * 100 / 10_000);
    }

    function testRepayWithEarmarkedDebtPartial() external {
        uint256 amount = 100e18;
        vm.startPrank(address(0xbeef));
        SafeERC20.safeApprove(address(vault), address(alchemist), amount + 100e18);
        alchemist.deposit(amount, address(0xbeef), 0);
        // a single position nft would have been minted to 0xbeef
        uint256 tokenId = AlchemistNFTHelper.getFirstTokenId(address(0xbeef), address(alchemistNFT));
        alchemist.mint(tokenId, (amount / 2), address(0xbeef));
        vm.stopPrank();

        vm.startPrank(address(0xdad));
        SafeERC20.safeApprove(address(alToken), address(transmuterLogic), 50e18);
        transmuterLogic.createRedemption(50e18);
        vm.stopPrank();

        vm.roll(block.number + 5_256_000 / 2);

        vm.prank(address(0xbeef));
        alchemist.repay(25e18, tokenId);

        (, uint256 debt, uint256 earmarked) = alchemist.getCDP(tokenId);

        // 50 debt / 2 - 25 repaid
        assertEq(debt, (amount / 2) - (amount / 4));

        // Half of all debt was earmarked which is 25
        // Repay of 25 will pay off all earmarked debt
        assertEq(earmarked, 0);
    }

    function testRepayZeroAmount() external {
        uint256 amount = 100e18;

        vm.startPrank(address(0xbeef));
        SafeERC20.safeApprove(address(vault), address(alchemist), amount + 100e18);
        alchemist.deposit(amount, address(0xbeef), 0);
        // a single position nft would have been minted to 0xbeef
        uint256 tokenId = AlchemistNFTHelper.getFirstTokenId(address(0xbeef), address(alchemistNFT));
        alchemist.mint(tokenId, amount / 2, address(0xbeef));

        vm.expectRevert();
        alchemist.repay(0, tokenId);
        vm.stopPrank();
    }

    function testRepayZeroTokenIdRevert() external {
        uint256 amount = 100e18;

        vm.startPrank(address(0xbeef));
        SafeERC20.safeApprove(address(vault), address(alchemist), amount + 100e18);
        alchemist.deposit(amount, address(0xbeef), 0);
        // a single position nft would have been minted to 0xbeef
        uint256 tokenId = AlchemistNFTHelper.getFirstTokenId(address(0xbeef), address(alchemistNFT));
        alchemist.mint(tokenId, amount / 2, address(0xbeef));

        vm.expectRevert();
        alchemist.repay(100e18, 0);
        vm.stopPrank();
    }

    function testRepayInvalidIdRevert(uint256 tokenId) external {
        vm.assume(tokenId > 1);

        uint256 amount = 100e18;

        vm.startPrank(address(0xbeef));
        SafeERC20.safeApprove(address(vault), address(alchemist), amount + 100e18);
        alchemist.deposit(amount, address(0xbeef), 0);
        // a single position nft would have been minted to 0xbeef
        uint256 realTokenId = AlchemistNFTHelper.getFirstTokenId(address(0xbeef), address(alchemistNFT));
        alchemist.mint(realTokenId, amount / 2, address(0xbeef));

        vm.expectRevert();
        alchemist.repay(100e18, tokenId);
        vm.stopPrank();
    }

    function testBurn() external {
        uint256 amount = 100e18;

        vm.startPrank(address(0xbeef));
        SafeERC20.safeApprove(address(vault), address(alchemist), amount + 100e18);
        alchemist.deposit(amount, address(0xbeef), 0);
        // a single position nft would have been minted to 0xbeef
        uint256 tokenId = AlchemistNFTHelper.getFirstTokenId(address(0xbeef), address(alchemistNFT));
        alchemist.mint(tokenId, amount / 2, address(0xbeef));

        vm.roll(block.number + 1);

        SafeERC20.safeApprove(address(alToken), address(alchemist), amount / 2);
        alchemist.burn(amount / 2, tokenId);
        vm.stopPrank();

        (, uint256 userDebt,) = alchemist.getCDP(tokenId);

        assertEq(userDebt, 0);
    }

    function testBurnWithFee() external {
        vm.prank(alOwner);
        // 1%
        alchemist.setProtocolFee(100);

        uint256 amount = 100e18;

        vm.startPrank(address(0xbeef));
        SafeERC20.safeApprove(address(vault), address(alchemist), amount + 100e18);
        alchemist.deposit(amount, address(0xbeef), 0);
        // a single position nft would have been minted to 0xbeef
        uint256 tokenId = AlchemistNFTHelper.getFirstTokenId(address(0xbeef), address(alchemistNFT));
        alchemist.mint(tokenId, amount / 2, address(0xbeef));

        vm.roll(block.number + 1);

        SafeERC20.safeApprove(address(alToken), address(alchemist), amount / 2);
        alchemist.burn(amount / 2, tokenId);
        vm.stopPrank();

        (, uint256 userDebt,) = alchemist.getCDP(tokenId);

        assertEq(userDebt, 0);
        assertEq(IERC20(address(vault)).balanceOf(address(10)), (amount / 2) * 100 / 10_000);
    }

    function testBurnSameBlock() external {
        uint256 amount = 100e18;

        vm.startPrank(address(0xbeef));
        SafeERC20.safeApprove(address(vault), address(alchemist), amount + 100e18);
        alchemist.deposit(amount, address(0xbeef), 0);
        // a single position nft would have been minted to 0xbeef
        uint256 tokenId = AlchemistNFTHelper.getFirstTokenId(address(0xbeef), address(alchemistNFT));
        alchemist.mint(tokenId, amount / 2, address(0xbeef));

        SafeERC20.safeApprove(address(alToken), address(alchemist), amount / 2);
        vm.expectRevert(IAlchemistV3Errors.CannotRepayOnMintBlock.selector);
        alchemist.burn(amount / 2, tokenId);
        vm.stopPrank();
    }

    function testBurn_variable_burn_amounts(uint256 burnAmount) external {
        deal(address(alToken), address(0xbeef), 1000e18);
        uint256 amount = 100e18;
        burnAmount = bound(burnAmount, 1, 1000e18);

        vm.startPrank(address(0xbeef));
        SafeERC20.safeApprove(address(vault), address(alchemist), amount + 100e18);
        alchemist.deposit(amount, address(0xbeef), 0);
        // a single position nft would have been minted to 0xbeef
        uint256 tokenId = AlchemistNFTHelper.getFirstTokenId(address(0xbeef), address(alchemistNFT));
        alchemist.mint(tokenId, amount / 2, address(0xbeef));

        vm.roll(block.number + 1);

        SafeERC20.safeApprove(address(alToken), address(alchemist), amount / 2);
        alchemist.burn(burnAmount, tokenId);
        vm.stopPrank();

        (, uint256 userDebt,) = alchemist.getCDP(tokenId);

        uint256 burnedAmount = burnAmount > amount / 2 ? amount / 2 : burnAmount;

        // Test that amount is burned and any extra tokens are not taken from user
        assertEq(userDebt, (amount / 2) - burnedAmount);
        assertEq(alToken.balanceOf(address(0xbeef)) - amount / 2, 1000e18 - burnedAmount);
    }

    function testBurnZeroAmount() external {
        uint256 amount = 100e18;

        vm.startPrank(address(0xbeef));
        SafeERC20.safeApprove(address(vault), address(alchemist), amount + 100e18);
        alchemist.deposit(amount, address(0xbeef), 0);
        // a single position nft would have been minted to 0xbeef
        uint256 tokenId = AlchemistNFTHelper.getFirstTokenId(address(0xbeef), address(alchemistNFT));
        alchemist.mint(tokenId, amount / 2, address(0xbeef));

        SafeERC20.safeApprove(address(alToken), address(alchemist), amount / 2);
        vm.expectRevert();
        alchemist.burn(0, tokenId);
        vm.stopPrank();
    }

    function testBurnZeroIdRevert() external {
        uint256 amount = 100e18;

        vm.startPrank(address(0xbeef));
        SafeERC20.safeApprove(address(vault), address(alchemist), amount + 100e18);
        alchemist.deposit(amount, address(0xbeef), 0);
        // a single position nft would have been minted to 0xbeef
        uint256 tokenId = AlchemistNFTHelper.getFirstTokenId(address(0xbeef), address(alchemistNFT));
        alchemist.mint(tokenId, amount / 2, address(0xbeef));

        SafeERC20.safeApprove(address(alToken), address(alchemist), amount / 2);
        vm.expectRevert();
        alchemist.burn(amount / 2, 0);
        vm.stopPrank();
    }

    function testBurnWithEarmarkedDebtFullyEarmarked() external {
        uint256 amount = 100e18;

        vm.startPrank(address(0xbeef));
        SafeERC20.safeApprove(address(vault), address(alchemist), amount + 100e18);
        alchemist.deposit(amount, address(0xbeef), 0);
        // a single position nft would have been minted to 0xbeef
        uint256 tokenId = AlchemistNFTHelper.getFirstTokenId(address(0xbeef), address(alchemistNFT));
        alchemist.mint(tokenId, amount / 2, address(0xbeef));
        vm.stopPrank();

        vm.startPrank(address(0xdad));
        SafeERC20.safeApprove(address(alToken), address(transmuterLogic), 50e18);
        transmuterLogic.createRedemption(50e18);
        vm.stopPrank();

        vm.roll(block.number + (5_256_000));

        // Will fail since all debt is earmarked and cannot be repaid with burn
        vm.startPrank(address(0xbeef));
        SafeERC20.safeApprove(address(alToken), address(alchemist), amount / 2);
        vm.expectRevert(IllegalState.selector);
        alchemist.burn(amount / 8, tokenId);
        vm.stopPrank();
    }

    function testBurnWithEarmarkedDebt() external {
        uint256 amount = 100e18;

        vm.startPrank(address(0xbeef));
        SafeERC20.safeApprove(address(vault), address(alchemist), amount + 100e18);
        alchemist.deposit(amount, address(0xbeef), 0);
        // a single position nft would have been minted to 0xbeef
        uint256 tokenId = AlchemistNFTHelper.getFirstTokenId(address(0xbeef), address(alchemistNFT));
        alchemist.mint(tokenId, amount / 2, address(0xbeef));
        vm.stopPrank();

        // Deposit and borrow from another position so there is allowance to burn
        vm.startPrank(address(0xdad));
        SafeERC20.safeApprove(address(vault), address(alchemist), amount + 100e18);
        alchemist.deposit(amount, address(0xdad), 0);
        // a single position nft would have been minted to 0xbeef
        uint256 tokenId2 = AlchemistNFTHelper.getFirstTokenId(address(0xdad), address(alchemistNFT));
        alchemist.mint(tokenId2, amount / 2, address(0xdad));
        vm.stopPrank();

        vm.startPrank(address(0xdad));
        SafeERC20.safeApprove(address(alToken), address(transmuterLogic), 50e18);
        transmuterLogic.createRedemption(50e18);
        vm.stopPrank();

        vm.roll(block.number + (5_256_000 / 2));

        vm.startPrank(address(0xbeef));
        SafeERC20.safeApprove(address(alToken), address(alchemist), amount / 2);
        alchemist.burn(amount, tokenId);
        vm.stopPrank();

        (, uint256 userDebt, uint256 earmarked) = alchemist.getCDP(tokenId);

        // Only 3/4 debt can be paid off since the rest is earmarked
        assertEq(userDebt, (amount / 8));

        // Burn doesn't repay earmarked debt.
        assertEq(earmarked, (amount / 8));
    }

    function testBurnNoLimit() external {
        uint256 amount = 100e18;

        vm.startPrank(address(0xbeef));
        SafeERC20.safeApprove(address(vault), address(alchemist), amount + 100e18);
        alchemist.deposit(amount, address(0xbeef), 0);
        // a single position nft would have been minted to 0xbeef
        uint256 tokenId = AlchemistNFTHelper.getFirstTokenId(address(0xbeef), address(alchemistNFT));
        alchemist.mint(tokenId, amount / 2, address(0xbeef));
        vm.stopPrank();

        vm.startPrank(address(0xdad));
        SafeERC20.safeApprove(address(alToken), address(transmuterLogic), 50e18);
        transmuterLogic.createRedemption(50e18);
        vm.stopPrank();

        vm.roll(block.number + (5_256_000 / 2));

        vm.startPrank(address(0xbeef));
        SafeERC20.safeApprove(address(alToken), address(alchemist), amount / 2);
        vm.expectRevert();
        alchemist.burn(amount, tokenId);
        vm.stopPrank();
    }

    function testLiquidate_Revert_If_Invalid_Token_Id(uint256 amount, uint256 tokenId) external {
        vm.assume(tokenId > 1);
        amount = bound(amount, FIXED_POINT_SCALAR, accountFunds);
        vm.startPrank(someWhale);
        IMockYieldToken(mockStrategyYieldToken).mint(whaleSupply, someWhale);
        vm.stopPrank();

        vm.startPrank(address(0xbeef));
        SafeERC20.safeApprove(address(vault), address(alchemist), amount + 100e18);
        alchemist.deposit(amount, address(0xbeef), 0);
        // a single position nft would have been minted to 0xbeef
        uint256 realTokenId = AlchemistNFTHelper.getFirstTokenId(address(0xbeef), address(alchemistNFT));
        alchemist.mint(realTokenId, alchemist.totalValue(realTokenId) * FIXED_POINT_SCALAR / minimumCollateralization, address(0xbeef));
        vm.stopPrank();

        // let another user liquidate the previous user position
        vm.startPrank(externalUser);
        vm.expectRevert();
        alchemist.liquidate(tokenId);
        vm.stopPrank();
    }

    function testLiquidate_Undercollateralized_Position() external {
        vm.startPrank(someWhale);
        IMockYieldToken(mockStrategyYieldToken).mint(whaleSupply, someWhale);
        vm.stopPrank();

        // just ensureing global alchemist collateralization stays above the minimum required for regular liquidations
        // no need to mint anything
        vm.startPrank(yetAnotherExternalUser);
        SafeERC20.safeApprove(address(vault), address(alchemist), depositAmount * 2);
        uint256 sharesBalance = IERC20(address(vault)).balanceOf(address(yetAnotherExternalUser));
        alchemist.deposit(depositAmount, yetAnotherExternalUser, 0);
        vm.stopPrank();

        vm.startPrank(address(0xbeef));
        SafeERC20.safeApprove(address(vault), address(alchemist), depositAmount + 100e18);
        alchemist.deposit(depositAmount, address(0xbeef), 0);
        // a single position nft would have been minted to 0xbeef
        uint256 tokenIdFor0xBeef = AlchemistNFTHelper.getFirstTokenId(address(0xbeef), address(alchemistNFT));
        alchemist.mint(tokenIdFor0xBeef, alchemist.totalValue(tokenIdFor0xBeef) * FIXED_POINT_SCALAR / minimumCollateralization, address(0xbeef));
        vm.stopPrank();

        uint256 transmuterPreviousBalance = IERC20(address(vault)).balanceOf(address(transmuterLogic));

        // modify yield token price via modifying underlying token supply
        (uint256 prevCollateral, uint256 prevDebt,) = alchemist.getCDP(tokenIdFor0xBeef);
        uint256 initialVaultSupply = IERC20(address(mockStrategyYieldToken)).totalSupply();
        IMockYieldToken(mockStrategyYieldToken).updateMockTokenSupply(initialVaultSupply);
        // increasing yeild token suppy by 59 bps or 5.9%  while keeping the unederlying supply unchanged
        uint256 modifiedVaultSupply = (initialVaultSupply * 590 / 10_000) + initialVaultSupply;
        IMockYieldToken(mockStrategyYieldToken).updateMockTokenSupply(modifiedVaultSupply);

        // ensure initial debt is correct
        vm.assertApproxEqAbs(prevDebt, 180_000_000_000_000_000_018_000, minimumDepositOrWithdrawalLoss);

        // let another user liquidate the previous user position
        vm.startPrank(externalUser);
        uint256 liquidatorPrevTokenBalance = IERC20(address(vault)).balanceOf(address(externalUser));
        uint256 liquidatorPrevUnderlyingBalance = IERC20(vault.asset()).balanceOf(address(externalUser));

        uint256 alchemistCurrentCollateralization =
            alchemist.normalizeUnderlyingTokensToDebt(alchemist.getTotalUnderlyingValue()) * FIXED_POINT_SCALAR / alchemist.totalDebt();
        (uint256 liquidationAmount, uint256 expectedDebtToBurn, uint256 expectedBaseFee,) = alchemist.calculateLiquidation(
            alchemist.totalValue(tokenIdFor0xBeef),
            prevDebt,
            alchemist.minimumCollateralization(),
            alchemistCurrentCollateralization,
            alchemist.globalMinimumCollateralization(),
            liquidatorFeeBPS
        );
        uint256 expectedLiquidationAmountInYield = alchemist.convertDebtTokensToYield(liquidationAmount);
        uint256 expectedBaseFeeInYield = alchemist.convertDebtTokensToYield(expectedBaseFee);

        // Account is still collateralized, so not pulling from the fee vault for underlying
        uint256 expectedFeeInUnderlying = 0;

        (uint256 assets, uint256 feeInYield, uint256 feeInUnderlying) = alchemist.liquidate(tokenIdFor0xBeef);
        (uint256 depositedCollateral, uint256 debt,) = alchemist.getCDP(tokenIdFor0xBeef);

        vm.stopPrank();

        // ensure debt is reduced by the result of (collateral - y)/(debt - y) = minimum collateral ratio
        vm.assertApproxEqAbs(debt, prevDebt - expectedDebtToBurn, minimumDepositOrWithdrawalLoss);

        // ensure depositedCollateral is reduced by the result of (collateral - y)/(debt - y) = minimum collateral ratio
        vm.assertApproxEqAbs(depositedCollateral, prevCollateral - expectedLiquidationAmountInYield, minimumDepositOrWithdrawalLoss);

        // ensure assets is equal to liquidation amount i.e. y in (collateral - y)/(debt - y) = minimum collateral ratio
        // vm.assertApproxEqAbs(assets, expectedLiquidationAmountInYield, minimumDepositOrWithdrawalLoss);

        // ensure liquidator fee is correct (3% of liquidation amount)
        vm.assertApproxEqAbs(feeInYield, expectedBaseFeeInYield, 1e18);
        vm.assertEq(feeInUnderlying, expectedFeeInUnderlying);

        // liquidator gets correct amount of fee
        _validateLiquidiatorState(
            externalUser, liquidatorPrevTokenBalance, liquidatorPrevUnderlyingBalance, feeInYield, feeInUnderlying, assets, expectedLiquidationAmountInYield
        );

        vm.assertEq(alchemistFeeVault.totalDeposits(), 10_000 ether - feeInUnderlying);

        // transmuter recieves the liquidation amount in yield token minus the fee
        vm.assertApproxEqAbs(
            IERC20(address(vault)).balanceOf(address(transmuterLogic)),
            transmuterPreviousBalance + expectedLiquidationAmountInYield - expectedBaseFeeInYield,
            1e18
        );
    }

    function testLiquidate_Undercollateralized_Position_All_Fees_From_Fee_Vault() external {
        vm.startPrank(someWhale);
        IMockYieldToken(mockStrategyYieldToken).mint(whaleSupply, someWhale);
        vm.stopPrank();

        // just ensureing global alchemist collateralization stays above the minimum required for regular liquidations
        // no need to mint anything
        vm.startPrank(yetAnotherExternalUser);
        SafeERC20.safeApprove(address(vault), address(alchemist), depositAmount * 2);
        alchemist.deposit(depositAmount, yetAnotherExternalUser, 0);
        vm.stopPrank();

        vm.startPrank(address(0xbeef));
        SafeERC20.safeApprove(address(vault), address(alchemist), depositAmount + 100e18);
        alchemist.deposit(depositAmount, address(0xbeef), 0);
        // a single position nft would have been minted to 0xbeef
        uint256 tokenIdFor0xBeef = AlchemistNFTHelper.getFirstTokenId(address(0xbeef), address(alchemistNFT));
        alchemist.mint(tokenIdFor0xBeef, alchemist.totalValue(tokenIdFor0xBeef) * FIXED_POINT_SCALAR / minimumCollateralization, address(0xbeef));
        vm.stopPrank();

        // modify yield token price via modifying underlying token supply
        (, uint256 prevDebt,) = alchemist.getCDP(tokenIdFor0xBeef);
        uint256 initialVaultSupply = IERC20(address(mockStrategyYieldToken)).totalSupply();
        IMockYieldToken(mockStrategyYieldToken).updateMockTokenSupply(initialVaultSupply);
        // increasing yeild token suppy by 4000 bps or 40%  while keeping the unederlying supply unchanged
        uint256 modifiedVaultSupply = (initialVaultSupply * 4000 / 10_000) + initialVaultSupply;
        IMockYieldToken(mockStrategyYieldToken).updateMockTokenSupply(modifiedVaultSupply);

        // ensure initial debt is correct
        vm.assertApproxEqAbs(prevDebt, 180_000_000_000_000_000_018_000, minimumDepositOrWithdrawalLoss);

        // let another user liquidate the previous user position
        vm.startPrank(externalUser);
        uint256 liquidatorPrevTokenBalance = IERC20(address(vault)).balanceOf(address(externalUser));
        uint256 liquidatorPrevUnderlyingBalance = IERC20(vault.asset()).balanceOf(address(externalUser));

        uint256 alchemistCurrentCollateralization =
            alchemist.normalizeUnderlyingTokensToDebt(alchemist.getTotalUnderlyingValue()) * FIXED_POINT_SCALAR / alchemist.totalDebt();
        (uint256 liquidationAmount, uint256 expectedDebtToBurn,,) = alchemist.calculateLiquidation(
            alchemist.totalValue(tokenIdFor0xBeef),
            prevDebt,
            alchemist.minimumCollateralization(),
            alchemistCurrentCollateralization,
            alchemist.globalMinimumCollateralization(),
            liquidatorFeeBPS
        );
        uint256 expectedFeeInUnderlying = expectedDebtToBurn * liquidatorFeeBPS / 10_000;
        uint256 expectedLiquidationAmountInYield = alchemist.convertDebtTokensToYield(liquidationAmount);

        (uint256 assets, uint256 feeInYield, uint256 feeInUnderlying) = alchemist.liquidate(tokenIdFor0xBeef);
        // (uint256 depositedCollateral, uint256 debt,) = alchemist.getCDP(tokenIdFor0xBeef);

        vm.stopPrank();

        // ensure liquidator fee is correct (3% of surplus (account collateral - debt)
        vm.assertApproxEqAbs(feeInYield, 0, 1e18);
        vm.assertEq(feeInUnderlying, expectedFeeInUnderlying);

        // liquidator gets correct amount of fee
        _validateLiquidiatorState(
            externalUser, liquidatorPrevTokenBalance, liquidatorPrevUnderlyingBalance, feeInYield, feeInUnderlying, assets, expectedLiquidationAmountInYield
        );

        vm.assertApproxEqAbs(alchemistFeeVault.totalDeposits(), 10_000 ether - feeInUnderlying, 1e18);
    }

    function testLiquidate_Full_Liquidation_Bad_Debt() external {
        vm.startPrank(someWhale);
        IMockYieldToken(mockStrategyYieldToken).mint(whaleSupply, someWhale);
        vm.stopPrank();

        // just ensureing global alchemist collateralization stays above the minimum required for regular liquidations
        // no need to mint anything
        vm.startPrank(yetAnotherExternalUser);
        SafeERC20.safeApprove(address(vault), address(alchemist), depositAmount * 2);
        alchemist.deposit(depositAmount, yetAnotherExternalUser, 0);
        vm.stopPrank();

        vm.startPrank(address(0xbeef));
        SafeERC20.safeApprove(address(vault), address(alchemist), depositAmount + 100e18);
        alchemist.deposit(depositAmount, address(0xbeef), 0);
        // a single position nft would have been minted to 0xbeef
        uint256 tokenIdFor0xBeef = AlchemistNFTHelper.getFirstTokenId(address(0xbeef), address(alchemistNFT));
        alchemist.mint(tokenIdFor0xBeef, alchemist.totalValue(tokenIdFor0xBeef) * FIXED_POINT_SCALAR / minimumCollateralization, address(0xbeef));
        vm.stopPrank();

        uint256 transmuterPreviousBalance = IERC20(address(vault)).balanceOf(address(transmuterLogic));

        // modify yield token price via modifying underlying token supply
        (, uint256 prevDebt,) = alchemist.getCDP(tokenIdFor0xBeef);
        // ensure initial debt is correct
        vm.assertApproxEqAbs(prevDebt, 180_000_000_000_000_000_018_000, minimumDepositOrWithdrawalLoss);

        uint256 initialVaultSupply = IERC20(address(mockStrategyYieldToken)).totalSupply();
        IMockYieldToken(mockStrategyYieldToken).updateMockTokenSupply(initialVaultSupply);
        // increasing yeild token suppy by 1200 bps or 12%  while keeping the unederlying supply unchanged
        uint256 modifiedVaultSupply = (initialVaultSupply * 1200 / 10_000) + initialVaultSupply;
        IMockYieldToken(mockStrategyYieldToken).updateMockTokenSupply(modifiedVaultSupply);

        // let another user liquidate the previous user position
        vm.startPrank(externalUser);
        uint256 liquidatorPrevTokenBalance = IERC20(address(vault)).balanceOf(address(externalUser));
        uint256 liquidatorPrevUnderlyingBalance = IERC20(vault.asset()).balanceOf(address(externalUser));

        uint256 alchemistCurrentCollateralization =
            alchemist.normalizeUnderlyingTokensToDebt(alchemist.getTotalUnderlyingValue()) * FIXED_POINT_SCALAR / alchemist.totalDebt();
        (uint256 liquidationAmount, uint256 expectedDebtToBurn, uint256 expectedBaseFee,) = alchemist.calculateLiquidation(
            alchemist.totalValue(tokenIdFor0xBeef),
            prevDebt,
            alchemist.minimumCollateralization(),
            alchemistCurrentCollateralization,
            alchemist.globalMinimumCollateralization(),
            liquidatorFeeBPS
        );
        uint256 expectedLiquidationAmountInYield = alchemist.convertDebtTokensToYield(liquidationAmount);
        uint256 expectedBaseFeeInYield = alchemist.convertDebtTokensToYield(expectedBaseFee);
        uint256 expectedFeeInUnderlying = expectedDebtToBurn * liquidatorFeeBPS / 10_000;
        (uint256 assets, uint256 feeInYield, uint256 feeInUnderlying) = alchemist.liquidate(tokenIdFor0xBeef);

        (uint256 depositedCollateral, uint256 debt,) = alchemist.getCDP(tokenIdFor0xBeef);

        vm.stopPrank();

        // ensure debt is reduced by the result of (collateral - y)/(debt - y) = minimum collateral ratio
        vm.assertApproxEqAbs(debt, 0, minimumDepositOrWithdrawalLoss);

        // ensure depositedCollateral is reduced by the result of (collateral - y)/(debt - y) = minimum collateral ratio
        vm.assertApproxEqAbs(depositedCollateral, 0, minimumDepositOrWithdrawalLoss);

        // ensure assets liquidated is equal (collateral - (90% of collateral))
        // vm.assertApproxEqAbs(assets, expectedLiquidationAmountInYield, minimumDepositOrWithdrawalLoss);

        // ensure liquidator fee is correct (3% of 0 if collateral fully liquidated as a result of bad debt)
        vm.assertApproxEqAbs(feeInYield, 0, 1e18);
        vm.assertEq(feeInUnderlying, expectedFeeInUnderlying);

        // liquidator gets correct amount of fee
        _validateLiquidiatorState(
            externalUser, liquidatorPrevTokenBalance, liquidatorPrevUnderlyingBalance, feeInYield, feeInUnderlying, assets, expectedLiquidationAmountInYield
        );

        vm.assertEq(alchemistFeeVault.totalDeposits(), 10_000 ether - feeInUnderlying);

        // transmuter recieves the liquidation amount in yield token minus the fee
        vm.assertApproxEqAbs(
            IERC20(address(vault)).balanceOf(address(transmuterLogic)),
            transmuterPreviousBalance + expectedLiquidationAmountInYield - expectedBaseFeeInYield,
            1e18
        );
    }

    function testLiquidate_Full_Liquidation_Globally_Undercollateralized() external {
        vm.startPrank(someWhale);
        IMockYieldToken(mockStrategyYieldToken).mint(whaleSupply, someWhale);
        vm.stopPrank();

        vm.startPrank(address(0xbeef));
        SafeERC20.safeApprove(address(vault), address(alchemist), depositAmount + 100e18);
        alchemist.deposit(depositAmount, address(0xbeef), 0);
        // a single position nft would have been minted to 0xbeef
        uint256 tokenIdFor0xBeef = AlchemistNFTHelper.getFirstTokenId(address(0xbeef), address(alchemistNFT));
        alchemist.mint(tokenIdFor0xBeef, alchemist.totalValue(tokenIdFor0xBeef) * FIXED_POINT_SCALAR / minimumCollateralization, address(0xbeef));
        vm.stopPrank();

        uint256 transmuterPreviousBalance = IERC20(address(vault)).balanceOf(address(transmuterLogic));

        // modify yield token price via modifying underlying token supply
        (uint256 prevCollateral, uint256 prevDebt,) = alchemist.getCDP(tokenIdFor0xBeef);
        // ensure initial debt is correct
        vm.assertApproxEqAbs(prevDebt, 180_000_000_000_000_000_018_000, minimumDepositOrWithdrawalLoss);

        uint256 initialVaultSupply = IERC20(address(mockStrategyYieldToken)).totalSupply();
        IMockYieldToken(mockStrategyYieldToken).updateMockTokenSupply(initialVaultSupply);
        // increasing yeild token suppy by 59 bps or 5.9%  while keeping the unederlying supply unchanged
        uint256 modifiedVaultSupply = (initialVaultSupply * 590 / 10_000) + initialVaultSupply;
        IMockYieldToken(mockStrategyYieldToken).updateMockTokenSupply(modifiedVaultSupply);

        // let another user liquidate the previous user position
        vm.startPrank(externalUser);
        uint256 liquidatorPrevTokenBalance = IERC20(address(vault)).balanceOf(address(externalUser));
        uint256 liquidatorPrevUnderlyingBalance = IERC20(vault.asset()).balanceOf(address(externalUser));

        uint256 alchemistCurrentCollateralization =
            alchemist.normalizeUnderlyingTokensToDebt(alchemist.getTotalUnderlyingValue()) * FIXED_POINT_SCALAR / alchemist.totalDebt();
        (uint256 liquidationAmount, uint256 expectedDebtToBurn,,) = alchemist.calculateLiquidation(
            alchemist.totalValue(tokenIdFor0xBeef),
            prevDebt,
            alchemist.minimumCollateralization(),
            alchemistCurrentCollateralization,
            alchemist.globalMinimumCollateralization(),
            liquidatorFeeBPS
        );
        uint256 expectedLiquidationAmountInYield = alchemist.convertDebtTokensToYield(liquidationAmount);
        uint256 expectedBaseFeeInYield = 0;

        // Account is still collateralized, but pulling from fee vault for globally bad debt scenario
        uint256 expectedFeeInUnderlying = expectedDebtToBurn * liquidatorFeeBPS / 10_000;

        (uint256 assets, uint256 feeInYield, uint256 feeInUnderlying) = alchemist.liquidate(tokenIdFor0xBeef);

        (uint256 depositedCollateral, uint256 debt,) = alchemist.getCDP(tokenIdFor0xBeef);

        vm.stopPrank();

        // ensure debt is reduced by the result of (collateral - y)/(debt - y) = minimum collateral ratio
        vm.assertApproxEqAbs(debt, 0, minimumDepositOrWithdrawalLoss);

        // ensure depositedCollateral is reduced by the result of (collateral - y)/(debt - y) = minimum collateral ratio
        vm.assertApproxEqAbs(depositedCollateral, prevCollateral - expectedLiquidationAmountInYield, minimumDepositOrWithdrawalLoss);

        // ensure assets liquidated is equal (collateral - (90% of collateral))
        vm.assertApproxEqAbs(assets, expectedLiquidationAmountInYield, minimumDepositOrWithdrawalLoss);

        // ensure liquidator fee in yeild is correct (0 in globally undercollateralized environment, fee will come from external vaults)
        vm.assertApproxEqAbs(feeInYield, expectedBaseFeeInYield, 1e18);
        vm.assertEq(feeInUnderlying, expectedFeeInUnderlying);

        // liquidator gets correct amount of fee
        _validateLiquidiatorState(
            externalUser, liquidatorPrevTokenBalance, liquidatorPrevUnderlyingBalance, feeInYield, feeInUnderlying, assets, expectedLiquidationAmountInYield
        );

        vm.assertEq(alchemistFeeVault.totalDeposits(), 10_000 ether - feeInUnderlying);

        // transmuter recieves the liquidation amount in yield token minus the fee
        vm.assertApproxEqAbs(
            IERC20(address(vault)).balanceOf(address(transmuterLogic)),
            transmuterPreviousBalance + expectedLiquidationAmountInYield - expectedBaseFeeInYield,
            1e18
        );
    }

    function testLiquidate_Revert_If_Overcollateralized_Position(uint256 amount) external {
        amount = bound(amount, 1e18, accountFunds);
        vm.startPrank(someWhale);
        IMockYieldToken(mockStrategyYieldToken).mint(whaleSupply, someWhale);
        vm.stopPrank();

        vm.startPrank(address(0xbeef));
        SafeERC20.safeApprove(address(vault), address(alchemist), amount + 100e18);
        alchemist.deposit(amount, address(0xbeef), 0);
        // a single position nft would have been minted to 0xbeef
        uint256 tokenIdFor0xBeef = AlchemistNFTHelper.getFirstTokenId(address(0xbeef), address(alchemistNFT));
        alchemist.mint(tokenIdFor0xBeef, alchemist.totalValue(tokenIdFor0xBeef) * FIXED_POINT_SCALAR / minimumCollateralization, address(0xbeef));
        vm.stopPrank();

        // let another user liquidate the previous user position
        vm.startPrank(externalUser);
        vm.expectRevert(IAlchemistV3Errors.LiquidationError.selector);
        alchemist.liquidate(tokenIdFor0xBeef);
        vm.stopPrank();
    }

    function testLiquidate_Revert_If_Zero_Debt(uint256 amount) external {
        amount = bound(amount, FIXED_POINT_SCALAR, accountFunds);
        vm.startPrank(someWhale);
        IMockYieldToken(mockStrategyYieldToken).mint(whaleSupply, someWhale);
        vm.stopPrank();

        vm.startPrank(address(0xbeef));
        SafeERC20.safeApprove(address(vault), address(alchemist), amount + 100e18);
        alchemist.deposit(amount, address(0xbeef), 0);
        // a single position nft would have been minted to 0xbeef
        uint256 tokenIdFor0xBeef = AlchemistNFTHelper.getFirstTokenId(address(0xbeef), address(alchemistNFT));
        vm.stopPrank();

        // let another user liquidate the previous user position
        vm.startPrank(externalUser);
        vm.expectRevert(IAlchemistV3Errors.LiquidationError.selector);
        alchemist.liquidate(tokenIdFor0xBeef);
        vm.stopPrank();
    }

    function testEarmarkDebtAndRedeem() external {
        uint256 amount = 100e18;
        vm.startPrank(address(0xbeef));
        SafeERC20.safeApprove(address(vault), address(alchemist), amount + 100e18);
        alchemist.deposit(amount, address(0xbeef), 0);
        // a single position nft would have been minted to 0xbeef
        uint256 tokenIdFor0xBeef = AlchemistNFTHelper.getFirstTokenId(address(0xbeef), address(alchemistNFT));

        alchemist.mint(tokenIdFor0xBeef, (amount / 2), address(0xbeef));
        vm.stopPrank();

        vm.startPrank(address(0xdad));
        SafeERC20.safeApprove(address(alToken), address(transmuterLogic), 50e18);
        transmuterLogic.createRedemption(50e18);
        vm.stopPrank();

        vm.roll(block.number + 5_256_000);

        (uint256 deposited, uint256 userDebt, uint256 earmarked) = alchemist.getCDP(tokenIdFor0xBeef);

        assertApproxEqAbs(earmarked, amount / 2, 1);

        vm.startPrank(address(0xdad));
        transmuterLogic.claimRedemption(1);
        vm.stopPrank();

        (deposited, userDebt, earmarked) = alchemist.getCDP(tokenIdFor0xBeef);

        assertApproxEqAbs(userDebt, 0, 1);
        assertApproxEqAbs(earmarked, 0, 1);

        alchemist.poke(tokenIdFor0xBeef);

        (deposited, userDebt, earmarked) = alchemist.getCDP(tokenIdFor0xBeef);

        assertApproxEqAbs(userDebt, 0, 1);
        assertApproxEqAbs(earmarked, 0, 1);

        uint256 yieldBalance = alchemist.getTotalDeposited();
        uint256 borrowable = alchemist.getMaxBorrowable(tokenIdFor0xBeef);

        assertApproxEqAbs(yieldBalance, 50e18, 1);
        assertApproxEqAbs(deposited, 50e18, 1);
        assertApproxEqAbs(borrowable, 50e18 * FIXED_POINT_SCALAR / alchemist.minimumCollateralization(), 1);
    }

    function testEarmarkDebtAndRedeemPartial() external {
        uint256 amount = 100e18;
        vm.startPrank(address(0xbeef));
        SafeERC20.safeApprove(address(vault), address(alchemist), amount + 100e18);
        alchemist.deposit(amount, address(0xbeef), 0);
        // a single position nft would have been minted to 0xbeef
        uint256 tokenIdFor0xBeef = AlchemistNFTHelper.getFirstTokenId(address(0xbeef), address(alchemistNFT));

        alchemist.mint(tokenIdFor0xBeef, (amount / 2), address(0xbeef));
        vm.stopPrank();

        vm.startPrank(address(0xdad));
        SafeERC20.safeApprove(address(alToken), address(transmuterLogic), 50e18);
        transmuterLogic.createRedemption(50e18);
        vm.stopPrank();

        vm.roll(block.number + (5_256_000 / 2));

        (uint256 deposited, uint256 userDebt, uint256 earmarked) = alchemist.getCDP(tokenIdFor0xBeef);

        assertApproxEqAbs(earmarked, amount / 4, 1);
        assertApproxEqAbs(userDebt, amount / 2, 1);

        alchemist.poke(tokenIdFor0xBeef);

        // Partial redemption halfway through transmutation period
        vm.startPrank(address(0xdad));
        transmuterLogic.claimRedemption(1);
        vm.stopPrank();

        alchemist.poke(tokenIdFor0xBeef);

        (deposited, userDebt, earmarked) = alchemist.getCDP(tokenIdFor0xBeef);

        // User should have half of their previous debt and none earmarked
        assertApproxEqAbs(userDebt, amount / 4, 1);
        assertApproxEqAbs(earmarked, 0, 1);

        uint256 yieldBalance = alchemist.getTotalDeposited();
        uint256 borrowable = alchemist.getMaxBorrowable(tokenIdFor0xBeef);

        assertApproxEqAbs(yieldBalance, 75e18, 1);
        assertApproxEqAbs(deposited, 75e18, 1);
        assertApproxEqAbs(borrowable, (75e18 * FIXED_POINT_SCALAR / alchemist.minimumCollateralization()) - 25e18, 1);
    }

    function testRedemptionNotTransmuter() external {
        vm.expectRevert();
        alchemist.redeem(20e18);
    }

    function testUnauthorizedAlchmistV3PositionNFTMint() external {
        vm.startPrank(address(0xbeef));
        vm.expectRevert();
        IAlchemistV3Position(address(alchemistNFT)).mint(address(0xbeef));
        vm.stopPrank();
    }

    function testCreateRedemptionAfterRepay() external {
        uint256 amount = 100e18;
        vm.startPrank(address(0xbeef));
        SafeERC20.safeApprove(address(vault), address(alchemist), amount + 100e18);
        alchemist.deposit(amount, address(0xbeef), 0);
        // a single position nft would have been minted to 0xbeef
        uint256 tokenIdFor0xBeef = AlchemistNFTHelper.getFirstTokenId(address(0xbeef), address(alchemistNFT));

        alchemist.mint(tokenIdFor0xBeef, (amount / 2), address(0xbeef));

        vm.roll(block.number + 1);

        alchemist.repay(alchemist.convertDebtTokensToYield(amount / 2), tokenIdFor0xBeef);
        vm.stopPrank();

        assertEq(alchemist.totalSyntheticsIssued(), amount / 2);
        assertEq(alchemist.totalDebt(), 0);

        // Test that even though there is no active debt, that we can still create a position with the collateral sent to the transmuter.
        vm.startPrank(address(0xdad));
        SafeERC20.safeApprove(address(alToken), address(transmuterLogic), 50e18);
        transmuterLogic.createRedemption(50e18);
        vm.stopPrank();
    }

    function testContractSize() external view {
        // Get size of deployed contract
        uint256 size = address(alchemist).code.length;

        // Log the size
        console.log("Contract size:", size, "bytes");

        // Optional: Assert size is under EIP-170 limit (24576 bytes)
        assertTrue(size <= 24_576, "Contract too large");
    }

    function testAlchemistV3TokenUri() public {
        uint256 amount = 100e18;
        vm.startPrank(address(0xbeef));
        SafeERC20.safeApprove(address(vault), address(alchemist), amount + 100e18);
        alchemist.deposit(amount, address(0xbeef), 0);
        // a single position nft would have been minted to 0xbeef
        uint256 tokenIdFor0xBeef = AlchemistNFTHelper.getFirstTokenId(address(0xbeef), address(alchemistNFT));

        vm.stopPrank();

        // Get the token URI
        string memory uri = alchemistNFT.tokenURI(tokenIdFor0xBeef);

        // Verify it starts with the data URI prefix
        assertEq(AlchemistNFTHelper.slice(uri, 0, 29), "data:application/json;base64,", "URI should start with data:application/json;base64,");

        // Extract and decode the JSON content
        string memory jsonContent = AlchemistNFTHelper.jsonContent(uri);

        // Verify JSON contains expected fields
        assertTrue(AlchemistNFTHelper.contains(jsonContent, '"name": "AlchemistV3 Position #1"'), "JSON should contain the name field");
        assertTrue(AlchemistNFTHelper.contains(jsonContent, '"description": "Position token for Alchemist V3"'), "JSON should contain the description field");
        assertTrue(AlchemistNFTHelper.contains(jsonContent, '"image": "data:image/svg+xml;base64,'), "JSON should contain the image data URI");

        // revert if the token does not exist
        vm.expectRevert();
        alchemistNFT.tokenURI(2);
    }

    function testLiquidate_Undercollateralized_Position_With_Earmarked_Debt_Sufficient_Repayment() external {
        vm.startPrank(someWhale);
        IMockYieldToken(mockStrategyYieldToken).mint(whaleSupply, someWhale);
        vm.stopPrank();

        // just ensureing global alchemist collateralization stays above the minimum required for regular liquidations
        // no need to mint anything
        vm.startPrank(yetAnotherExternalUser);
        SafeERC20.safeApprove(address(vault), address(alchemist), depositAmount * 2);
        alchemist.deposit(depositAmount, yetAnotherExternalUser, 0);
        vm.stopPrank();

        vm.startPrank(address(0xbeef));
        SafeERC20.safeApprove(address(vault), address(alchemist), depositAmount + 100e18);
        alchemist.deposit(depositAmount, address(0xbeef), 0);
        // a single position nft would have been minted to 0xbeef
        uint256 tokenIdFor0xBeef = AlchemistNFTHelper.getFirstTokenId(address(0xbeef), address(alchemistNFT));
        uint256 mintAmount = alchemist.totalValue(tokenIdFor0xBeef) * FIXED_POINT_SCALAR / minimumCollateralization;

        alchemist.mint(tokenIdFor0xBeef, mintAmount, address(0xbeef));
        vm.stopPrank();

        // Need to start a transmutator deposit, to start earmarking debt
        vm.startPrank(anotherExternalUser);
        SafeERC20.safeApprove(address(alToken), address(transmuterLogic), mintAmount);
        transmuterLogic.createRedemption(mintAmount);
        vm.stopPrank();

        uint256 transmuterPreviousBalance = IERC20(address(vault)).balanceOf(address(transmuterLogic));

        // skip to a future block. Lets say 60% of the way through the transmutation period (5_256_000 blocks)
        vm.roll(block.number + (5_256_000 * 60 / 100));

        // Earmarked debt should be 60% of the total debt
        (uint256 prevCollateral, uint256 prevDebt, uint256 earmarked) = alchemist.getCDP(tokenIdFor0xBeef);
        require(earmarked == prevDebt * 60 / 100, "Earmarked debt should be 60% of the total debt");

        // modify yield token price via modifying underlying token supply
        uint256 initialVaultSupply = IERC20(address(mockStrategyYieldToken)).totalSupply();
        IMockYieldToken(mockStrategyYieldToken).updateMockTokenSupply(initialVaultSupply);
        // increasing yeild token suppy by 59 bps or 5.9%  while keeping the unederlying supply unchanged
        uint256 modifiedVaultSupply = (initialVaultSupply * 590 / 10_000) + initialVaultSupply;
        IMockYieldToken(mockStrategyYieldToken).updateMockTokenSupply(modifiedVaultSupply);

        // ensure initial debt is correct
        vm.assertApproxEqAbs(prevDebt, 180_000_000_000_000_000_018_000, minimumDepositOrWithdrawalLoss);

        // let another user liquidate the previous user position
        vm.startPrank(externalUser);
        uint256 liquidatorPrevTokenBalance = IERC20(address(vault)).balanceOf(address(externalUser));
        uint256 liquidatorPrevUnderlyingBalance = IERC20(vault.asset()).balanceOf(address(externalUser));
        (uint256 assets, uint256 feeInYield, uint256 feeInUnderlying) = alchemist.liquidate(tokenIdFor0xBeef);
        (uint256 depositedCollateral, uint256 debt,) = alchemist.getCDP(tokenIdFor0xBeef);

        vm.stopPrank();

        uint256 repaymentFee = alchemist.convertDebtTokensToYield(earmarked) * 100 / BPS;

        // ensure debt is reduced only by the repayment of max earmarked amount
        vm.assertApproxEqAbs(debt, prevDebt - earmarked, minimumDepositOrWithdrawalLoss);

        // ensure depositedCollateral is reduced only by the repayment of max earmarked amount
        vm.assertApproxEqAbs(depositedCollateral, prevCollateral - alchemist.convertDebtTokensToYield(earmarked) - repaymentFee, minimumDepositOrWithdrawalLoss);

        // ensure assets is equal to repayment of max earmarked amount
        vm.assertApproxEqAbs(assets, alchemist.convertDebtTokensToYield(earmarked), minimumDepositOrWithdrawalLoss);

        // ensure liquidator fee is correct (i.e.0, since only a repayment is done)
        vm.assertApproxEqAbs(feeInYield, repaymentFee, 1e18);
        vm.assertEq(feeInUnderlying, 0);

        // liquidator gets correct amount of fee, i.e. 0
        _validateLiquidiatorState(
            externalUser,
            liquidatorPrevTokenBalance,
            liquidatorPrevUnderlyingBalance,
            feeInYield,
            feeInUnderlying,
            assets,
            alchemist.convertDebtTokensToYield(earmarked)
        );

        vm.assertEq(alchemistFeeVault.totalDeposits(), 10_000 ether);

        // transmuter recieves the liquidation amount in yield token minus the fee
        vm.assertApproxEqAbs(
            IERC20(address(vault)).balanceOf(address(transmuterLogic)), transmuterPreviousBalance + alchemist.convertDebtTokensToYield(earmarked), 1e18
        );
    }

    function testLiquidate_with_force_repay_and_successive_account_syncing() external {
        vm.startPrank(someWhale);
        IMockYieldToken(mockStrategyYieldToken).mint(whaleSupply, someWhale);
        vm.stopPrank();
        // just ensureing global alchemist collateralization stays above the minimum required for regular
        // no need to mint anything
        vm.startPrank(yetAnotherExternalUser);
        SafeERC20.safeApprove(address(vault), address(alchemist), depositAmount * 2);
        alchemist.deposit(depositAmount, yetAnotherExternalUser, 0);
        vm.stopPrank();
        vm.startPrank(address(0xbeef));
        SafeERC20.safeApprove(address(vault), address(alchemist), depositAmount + 100e18);
        alchemist.deposit(depositAmount, address(0xbeef), 0);
        // a single position nft would have been minted to 0xbeef
        uint256 tokenIdFor0xBeef = AlchemistNFTHelper.getFirstTokenId(address(0xbeef), address(alchemistNFT));
        alchemist.mint(tokenIdFor0xBeef, alchemist.totalValue(tokenIdFor0xBeef) * FIXED_POINT_SCALAR / minimumCollateralization, address(0xbeef));

        vm.stopPrank();
        // modify yield token price via modifying underlying token supply
        (, uint256 prevDebt,) = alchemist.getCDP(tokenIdFor0xBeef);
        // ensure initial debt is correct
        vm.assertApproxEqAbs(prevDebt, 180_000_000_000_000_000_018_000, minimumDepositOrWithdrawalLoss);
        // create a redemption to start earmarking debt
        vm.startPrank(address(0xdad));
        SafeERC20.safeApprove(address(alToken), address(transmuterLogic), 50e18);
        transmuterLogic.createRedemption(50e18);
        vm.stopPrank();
        uint256 initialVaultSupply = IERC20(address(mockStrategyYieldToken)).totalSupply();
        IMockYieldToken(mockStrategyYieldToken).updateMockTokenSupply(initialVaultSupply);
        // increasing yeild token suppy by 1200 bps or 12% while keeping the unederlying supply unchanged
        uint256 modifiedVaultSupply = (initialVaultSupply * 1200 / 10_000) + initialVaultSupply;
        IMockYieldToken(mockStrategyYieldToken).updateMockTokenSupply(modifiedVaultSupply);
        vm.roll(block.number + 5_256_000);
        // let another user liquidate the previous user position
        vm.startPrank(externalUser);
        alchemist.liquidate(tokenIdFor0xBeef);
        // Syncing succeeeds, no reverts
        alchemist.poke(tokenIdFor0xBeef);
    }

    function testLiquidate_Undercollateralized_Position_With_Earmarked_Debt_Liquidation_50Percent_Yield_Price_Drop() external {
        vm.startPrank(someWhale);
        IMockYieldToken(mockStrategyYieldToken).mint(whaleSupply, someWhale);
        vm.stopPrank();

        // just ensureing global alchemist collateralization stays above the minimum required for regular liquidations
        // no need to mint anything
        vm.startPrank(yetAnotherExternalUser);
        SafeERC20.safeApprove(address(vault), address(alchemist), depositAmount * 2);
        alchemist.deposit(depositAmount, yetAnotherExternalUser, 0);
        vm.stopPrank();

        vm.startPrank(address(0xbeef));
        SafeERC20.safeApprove(address(vault), address(alchemist), depositAmount + 100e18);
        alchemist.deposit(depositAmount, address(0xbeef), 0);
        // a single position nft would have been minted to 0xbeef
        uint256 tokenIdFor0xBeef = AlchemistNFTHelper.getFirstTokenId(address(0xbeef), address(alchemistNFT));
        uint256 mintAmount = alchemist.totalValue(tokenIdFor0xBeef) * FIXED_POINT_SCALAR / minimumCollateralization;

        alchemist.mint(tokenIdFor0xBeef, mintAmount, address(0xbeef));
        vm.stopPrank();

        // Need to start a transmutator deposit, to start earmarking debt
        vm.startPrank(anotherExternalUser);
        SafeERC20.safeApprove(address(alToken), address(transmuterLogic), mintAmount);
        transmuterLogic.createRedemption(mintAmount);
        vm.stopPrank();

        // skip to a future block. Lets say 5% of the way through the transmutation period (5_256_000 blocks)
        // This should result in the account still being undercollateralized, if the liquidation collateralization ratio is 100/95
        // Which means the minimum amount of collateral needed to reduce collateral/debt by is ~ > 5% of the collateral
        vm.roll(block.number + (5_256_000 * 5 / 100));

        // Earmarked debt should be 60% of the total debt
        (, uint256 prevDebt, uint256 earmarked) = alchemist.getCDP(tokenIdFor0xBeef);
        // modify yield token price via modifying underlying token supply
        uint256 initialVaultSupply = IERC20(address(mockStrategyYieldToken)).totalSupply();
        IMockYieldToken(mockStrategyYieldToken).updateMockTokenSupply(initialVaultSupply);
        // decreasing yeild token suppy by 50%  while keeping the unederlying supply unchanged
        uint256 modifiedVaultSupply = (initialVaultSupply * 5000 / 10_000) + initialVaultSupply;
        IMockYieldToken(mockStrategyYieldToken).updateMockTokenSupply(modifiedVaultSupply);

        // ensure initial debt is correct
        vm.assertApproxEqAbs(prevDebt, 180_000_000_000_000_000_018_000, minimumDepositOrWithdrawalLoss);

        // let another user liquidate the previous user position
        vm.startPrank(externalUser);
        uint256 liquidatorPrevTokenBalance = IERC20(address(vault)).balanceOf(address(externalUser));
        uint256 liquidatorPrevUnderlyingBalance = IERC20(vault.asset()).balanceOf(address(externalUser));

        uint256 collateralAfterRepayment = alchemist.totalValue(tokenIdFor0xBeef) - earmarked;
        uint256 debtAfterRepayment = prevDebt - earmarked;
        uint256 alchemistCurrentCollateralization =
            alchemist.normalizeUnderlyingTokensToDebt(alchemist.getTotalUnderlyingValue()) * FIXED_POINT_SCALAR / alchemist.totalDebt();
        (uint256 liquidationAmount, uint256 expectedDebtToBurn, uint256 expectedBaseFee,) = alchemist.calculateLiquidation(
            collateralAfterRepayment,
            debtAfterRepayment,
            alchemist.minimumCollateralization(),
            alchemistCurrentCollateralization,
            alchemist.globalMinimumCollateralization(),
            liquidatorFeeBPS
        );

        (uint256 depositedColleteralBeforeLiquidation,, uint256 earmarkedBeforeLiquidation) = alchemist.getCDP(tokenIdFor0xBeef);
        uint256 expectedLiquidationAmountInYield = alchemist.convertDebtTokensToYield(liquidationAmount);
        uint256 expectedBaseFeeInYield = alchemist.convertDebtTokensToYield(expectedBaseFee);
        uint256 expectedFeeInUnderlying = expectedDebtToBurn * liquidatorFeeBPS / 10_000;

        (uint256 assets, uint256 feeInYield, uint256 feeInUnderlying) = alchemist.liquidate(tokenIdFor0xBeef);

        (uint256 depositedCollateral, uint256 debt,) = alchemist.getCDP(tokenIdFor0xBeef);

        vm.stopPrank();

        // ensure debt is reduced only by the repayment of max earmarked amount
        vm.assertApproxEqAbs(debt, debtAfterRepayment - expectedDebtToBurn, minimumDepositOrWithdrawalLoss);

        // ensure depositedCollateral is reduced only by the repayment of max earmarked amount
        vm.assertApproxEqAbs(depositedCollateral, 0, minimumDepositOrWithdrawalLoss);

        // ensure assets is equal to the entire collateral of the account - any protocol fee
        vm.assertApproxEqAbs(assets, depositedColleteralBeforeLiquidation, minimumDepositOrWithdrawalLoss);

        // ensure liquidator fee is correct (i.e.0, since only a repayment is done)
        vm.assertApproxEqAbs(feeInYield, expectedBaseFeeInYield, 1e18);
        vm.assertApproxEqAbs(feeInUnderlying, expectedFeeInUnderlying, 1e18);

        // liquidator gets correct amount of fee, i.e. (3% of liquidation amount)
        _validateLiquidiatorState(
            externalUser,
            liquidatorPrevTokenBalance,
            liquidatorPrevUnderlyingBalance,
            feeInYield,
            feeInUnderlying,
            assets,
            expectedLiquidationAmountInYield + alchemist.convertDebtTokensToYield(earmarkedBeforeLiquidation)
        );

        vm.assertEq(alchemistFeeVault.totalDeposits(), 10_000 ether - expectedFeeInUnderlying);
    }

    function testLiquidate_Debt_Exceeds_Collateral_Shortfall_Absorbed_By_Healthy_Account() external {
        vm.startPrank(someWhale);
        IMockYieldToken(mockStrategyYieldToken).mint(whaleSupply, someWhale);
        vm.stopPrank();

        // 1. Create a healthy account with no debt, but enough collateral to cover shortfall
        vm.startPrank(yetAnotherExternalUser);
        SafeERC20.safeApprove(address(vault), address(alchemist), depositAmount + 100e18);
        alchemist.deposit(depositAmount, yetAnotherExternalUser, 0);
        uint256 tokenIdHealthy = AlchemistNFTHelper.getFirstTokenId(yetAnotherExternalUser, address(alchemistNFT));
        (uint256 healthyInitialCollateral, uint256 healthyInitialDebt,) = alchemist.getCDP(tokenIdHealthy);
        require(healthyInitialDebt == 0);
        vm.stopPrank();

        // 2. Create the undercollateralized account
        vm.startPrank(address(0xbeef));
        SafeERC20.safeApprove(address(vault), address(alchemist), depositAmount + 100e18);
        alchemist.deposit(depositAmount, address(0xbeef), 0);
        uint256 tokenIdBad = AlchemistNFTHelper.getFirstTokenId(address(0xbeef), address(alchemistNFT));
        // Mint so that debt is just below collateral
        alchemist.mint(tokenIdBad, alchemist.totalValue(tokenIdBad) * FIXED_POINT_SCALAR / minimumCollateralization, address(0xbeef));
        vm.stopPrank();

        // 3. Drop price so that account debt > account collateral, but system collateral is still enough
        (, uint256 badInitialDebt,) = alchemist.getCDP(tokenIdBad);
        uint256 initialSystemCollateral = alchemist.getTotalUnderlyingValue();

        // Drop price so that bad account's collateral is less than its debt, but system collateral is still enough
        uint256 initialVaultSupply = IERC20(address(mockStrategyYieldToken)).totalSupply();
        IMockYieldToken(mockStrategyYieldToken).updateMockTokenSupply(initialVaultSupply);
        // Drop price by 70%
        uint256 modifiedVaultSupply = (initialVaultSupply * 7000 / 10_000) + initialVaultSupply;
        IMockYieldToken(mockStrategyYieldToken).updateMockTokenSupply(modifiedVaultSupply);

        uint256 badCollateralAfterDrop = alchemist.totalValue(tokenIdBad);
        (uint256 liquidationAmount,,,) = alchemist.calculateLiquidation(
            badCollateralAfterDrop,
            badInitialDebt,
            alchemist.minimumCollateralization(),
            alchemist.normalizeUnderlyingTokensToDebt(alchemist.getTotalUnderlyingValue()) * FIXED_POINT_SCALAR / alchemist.totalDebt(),
            alchemist.globalMinimumCollateralization(),
            liquidatorFeeBPS
        );

        // Convert liquidationAmount from debt tokens to underlying tokens for comparison
        uint256 liquidationAmountInUnderlying = alchemist.normalizeDebtTokensToUnderlying(liquidationAmount);

        // Confirm test preconditions
        require(badInitialDebt > badCollateralAfterDrop, "Account debt should exceed collateral after price drop");
        require(alchemist.getTotalUnderlyingValue() > liquidationAmountInUnderlying, "System collateral should be enough to cover liquidation");

        // health account total value
        uint256 healthyTotalValueBefore = alchemist.totalValue(tokenIdHealthy);

        // 4. Liquidate the undercollateralized account
        vm.startPrank(externalUser);
        alchemist.liquidate(tokenIdBad);
        vm.stopPrank();

        // healthy account total value
        uint256 healthyTotalValueAfter = alchemist.totalValue(tokenIdHealthy);
        uint256 healthyCollateralLoss = healthyTotalValueBefore - healthyTotalValueAfter;

        // 5. Check that the bad account is fully liquidated
        (uint256 badFinalCollateral, uint256 badFinalDebt,) = alchemist.getCDP(tokenIdBad);
        vm.assertApproxEqAbs(badFinalCollateral, 0, minimumDepositOrWithdrawalLoss);
        vm.assertApproxEqAbs(badFinalDebt, 0, minimumDepositOrWithdrawalLoss);

        // 6. Check that the healthy account did not lose any collateral
        vm.assertEq(healthyCollateralLoss, 0);

        vm.prank(yetAnotherExternalUser);

        // account should be able to withdraw all its collateral, the systems bad debt
        uint256 withdrawn = alchemist.withdraw(healthyInitialCollateral, yetAnotherExternalUser, tokenIdHealthy);
        vm.assertEq(withdrawn, healthyInitialCollateral);

        // 7. The system's total collateral should decrease by at least the shortfall
        uint256 systemCollateralAfter = alchemist.getTotalUnderlyingValue();
        uint256 systemCollateralReduction = initialSystemCollateral - systemCollateralAfter;
        uint256 shortfall = badInitialDebt - badCollateralAfterDrop;

        assert(systemCollateralReduction >= shortfall);
    }

    function testLiquidate_Undercollateralized_Position_With_Earmarked_Debt_Sufficient_Repayment_With_Protocol_Fee() external {
        uint256 amount = 200_000e18; // 200,000 yvdai
        // uint256 protocolFee = 100; // 10%
        vm.prank(alOwner);
        alchemist.setProtocolFee(protocolFee);
        vm.startPrank(someWhale);
        IMockYieldToken(mockStrategyYieldToken).mint(whaleSupply, someWhale);
        vm.stopPrank();

        // just ensureing global alchemist collateralization stays above the minimum required for regular liquidations
        // no need to mint anything
        vm.startPrank(yetAnotherExternalUser);
        SafeERC20.safeApprove(address(vault), address(alchemist), amount * 2);
        alchemist.deposit(amount, yetAnotherExternalUser, 0);
        vm.stopPrank();

        vm.startPrank(address(0xbeef));
        SafeERC20.safeApprove(address(vault), address(alchemist), amount + 100e18);
        alchemist.deposit(amount, address(0xbeef), 0);
        // a single position nft would have been minted to 0xbeef
        uint256 tokenIdFor0xBeef = AlchemistNFTHelper.getFirstTokenId(address(0xbeef), address(alchemistNFT));
        uint256 mintAmount = alchemist.totalValue(tokenIdFor0xBeef) * FIXED_POINT_SCALAR / minimumCollateralization;

        alchemist.mint(tokenIdFor0xBeef, mintAmount, address(0xbeef));
        vm.stopPrank();

        // Need to start a transmutator deposit, to start earmarking debt
        vm.startPrank(anotherExternalUser);
        SafeERC20.safeApprove(address(alToken), address(transmuterLogic), mintAmount);
        transmuterLogic.createRedemption(mintAmount);
        vm.stopPrank();

        uint256 transmuterPreviousBalance = IERC20(address(vault)).balanceOf(address(transmuterLogic));

        // skip to a future block. Lets say 60% of the way through the transmutation period (5_256_000 blocks)
        vm.roll(block.number + (5_256_000 * 60 / 100));

        // Earmarked debt should be 60% of the total debt
        (uint256 prevCollateral, uint256 prevDebt, uint256 earmarked) = alchemist.getCDP(tokenIdFor0xBeef);
        require(earmarked == prevDebt * 60 / 100, "Earmarked debt should be 60% of the total debt");

        // modify yield token price via modifying underlying token supply
        uint256 initialVaultSupply = IERC20(address(mockStrategyYieldToken)).totalSupply();
        IMockYieldToken(mockStrategyYieldToken).updateMockTokenSupply(initialVaultSupply);
        // increasing yeild token suppy by 59 bps or 5.9%  while keeping the unederlying supply unchanged
        uint256 modifiedVaultSupply = (initialVaultSupply * 590 / 10_000) + initialVaultSupply;
        IMockYieldToken(mockStrategyYieldToken).updateMockTokenSupply(modifiedVaultSupply);

        // ensure initial debt is correct
        vm.assertApproxEqAbs(prevDebt, 180_000_000_000_000_000_018_000, minimumDepositOrWithdrawalLoss);

        // let another user liquidate the previous user position
        vm.startPrank(externalUser);

        uint256 credit = earmarked > prevDebt ? prevDebt : earmarked;
        uint256 creditToYield = alchemist.convertDebtTokensToYield(credit);
        uint256 protocolFeeInYield = (creditToYield * protocolFee / BPS);

        uint256 liquidatorPrevTokenBalance = IERC20(address(vault)).balanceOf(address(externalUser));
        uint256 liquidatorPrevUnderlyingBalance = IERC20(vault.asset()).balanceOf(address(externalUser));
        (uint256 assets, uint256 feeInYield, uint256 feeInUnderlying) = alchemist.liquidate(tokenIdFor0xBeef);

        (uint256 depositedCollateral, uint256 debt,) = alchemist.getCDP(tokenIdFor0xBeef);

        uint256 repaymentFee = alchemist.convertDebtTokensToYield(earmarked) * 100 / BPS;

        vm.stopPrank();

        // ensure debt is reduced only by the repayment of max earmarked amount
        vm.assertApproxEqAbs(debt, prevDebt - earmarked, minimumDepositOrWithdrawalLoss);

        // ensure depositedCollateral is reduced only by the repayment of max earmarked amount
        vm.assertApproxEqAbs(
            depositedCollateral,
            prevCollateral - alchemist.convertDebtTokensToYield(earmarked) - protocolFeeInYield - repaymentFee,
            minimumDepositOrWithdrawalLoss
        );

        // ensure assets is equal to repayment of max earmarked amount
        // vm.assertApproxEqAbs(assets, alchemist.convertDebtTokensToYield(earmarked), minimumDepositOrWithdrawalLoss);

        // ensure liquidator fee is correct (i.e.0, since only a repayment is done)
        vm.assertApproxEqAbs(feeInYield, repaymentFee, 1e18);
        vm.assertEq(feeInUnderlying, 0);

        // liquidator gets correct amount of fee, i.e. 0
        _validateLiquidiatorState(
            externalUser,
            liquidatorPrevTokenBalance,
            liquidatorPrevUnderlyingBalance,
            feeInYield,
            feeInUnderlying,
            assets,
            alchemist.convertDebtTokensToYield(earmarked)
        );
        vm.assertEq(alchemistFeeVault.totalDeposits(), 10_000 ether);

        // transmuter recieves the liquidation amount in yield token minus the fee
        vm.assertApproxEqAbs(
            IERC20(address(vault)).balanceOf(address(transmuterLogic)), transmuterPreviousBalance + alchemist.convertDebtTokensToYield(earmarked), 1e18
        );

        // check protocolfeereciever received the protocl fee transfer from _forceRepay
        vm.assertApproxEqAbs(IERC20(address(vault)).balanceOf(address(protocolFeeReceiver)), protocolFeeInYield, 1e18);
    }

    function testLiquidate_with_force_repay_and_insolvent_position() external {
        vm.startPrank(someWhale);
        IMockYieldToken(mockStrategyYieldToken).mint(whaleSupply, someWhale);
        vm.stopPrank();
        // just ensureing global alchemist collateralization stays above the minimum required for regular
        // no need to mint anything
        vm.startPrank(yetAnotherExternalUser);
        SafeERC20.safeApprove(address(vault), address(alchemist), depositAmount * 2);
        alchemist.deposit(depositAmount, yetAnotherExternalUser, 0);
        vm.stopPrank();
        vm.startPrank(address(0xbeef));
        SafeERC20.safeApprove(address(vault), address(alchemist), depositAmount + 100e18);
        alchemist.deposit(depositAmount, address(0xbeef), 0);
        // a single position nft would have been minted to 0xbeef
        uint256 tokenIdFor0xBeef = AlchemistNFTHelper.getFirstTokenId(address(0xbeef), address(alchemistNFT));
        alchemist.mint(tokenIdFor0xBeef, alchemist.totalValue(tokenIdFor0xBeef) * FIXED_POINT_SCALAR / minimumCollateralization, address(0xbeef));

        vm.stopPrank();
        // modify yield token price via modifying underlying token supply
        (, uint256 prevDebt,) = alchemist.getCDP(tokenIdFor0xBeef);
        // ensure initial debt is correct
        vm.assertApproxEqAbs(prevDebt, 180_000_000_000_000_000_018_000, minimumDepositOrWithdrawalLoss);
        // create a redemption to start earmarking debt
        vm.startPrank(address(0xdad));
        SafeERC20.safeApprove(address(alToken), address(transmuterLogic), 50e18);
        transmuterLogic.createRedemption(50e18);
        vm.stopPrank();
        uint256 initialVaultSupply = IERC20(address(mockStrategyYieldToken)).totalSupply();
        IMockYieldToken(mockStrategyYieldToken).updateMockTokenSupply(initialVaultSupply);
        // increasing yeild token suppy by 9900 bps or 99% while keeping the unederlying supply unchanged
        uint256 modifiedVaultSupply = (initialVaultSupply * (10_000 * FIXED_POINT_SCALAR) / 10_000) + initialVaultSupply;
        IMockYieldToken(mockStrategyYieldToken).updateMockTokenSupply(modifiedVaultSupply);
        vm.roll(block.number + 5_256_000);
        // let another user liquidate the previous user position
        vm.startPrank(externalUser);

        // check that the position is insolvent
        uint256 totalValue = alchemist.totalValue(tokenIdFor0xBeef);
        require(totalValue < 1, "Position should be insolvent");

        // should revert based on zero amount returned, and not because of an underflow
        vm.expectRevert(IAlchemistV3Errors.LiquidationError.selector);
        alchemist.liquidate(tokenIdFor0xBeef);
    }

    function testLiquidate_Undercollateralized_Position_With_Earmarked_Debt_Sufficient_Repayment_Clears_Total_Debt() external {
        vm.startPrank(someWhale);
        IMockYieldToken(mockStrategyYieldToken).mint(whaleSupply, someWhale);
        vm.stopPrank();

        // just ensureing global alchemist collateralization stays above the minimum required for regular liquidations
        // no need to mint anything
        vm.startPrank(yetAnotherExternalUser);
        SafeERC20.safeApprove(address(vault), address(alchemist), depositAmount * 2);
        alchemist.deposit(depositAmount, yetAnotherExternalUser, 0);
        vm.stopPrank();

        vm.startPrank(address(0xbeef));
        SafeERC20.safeApprove(address(vault), address(alchemist), depositAmount + 100e18);
        alchemist.deposit(depositAmount, address(0xbeef), 0);
        // a single position nft would have been minted to 0xbeef
        uint256 tokenIdFor0xBeef = AlchemistNFTHelper.getFirstTokenId(address(0xbeef), address(alchemistNFT));
        uint256 mintAmount = alchemist.totalValue(tokenIdFor0xBeef) * FIXED_POINT_SCALAR / minimumCollateralization;

        alchemist.mint(tokenIdFor0xBeef, mintAmount, address(0xbeef));
        vm.stopPrank();

        // Need to start a transmutator deposit, to start earmarking debt
        vm.startPrank(anotherExternalUser);
        SafeERC20.safeApprove(address(alToken), address(transmuterLogic), mintAmount);
        transmuterLogic.createRedemption(mintAmount);
        vm.stopPrank();

        uint256 transmuterPreviousBalance = IERC20(address(vault)).balanceOf(address(transmuterLogic));

        // skip to a future block. Lets say 100% of the way through the transmutation period (5_256_000 blocks)
        vm.roll(block.number + (5_256_000));

        // Earmarked debt should be 100% of the total debt
        (uint256 prevCollateral, uint256 prevDebt, uint256 earmarked) = alchemist.getCDP(tokenIdFor0xBeef);
        require(earmarked == prevDebt, "Earmarked debt should be 60% of the total debt");

        // modify yield token price via modifying underlying token supply
        uint256 initialVaultSupply = IERC20(address(mockStrategyYieldToken)).totalSupply();
        IMockYieldToken(mockStrategyYieldToken).updateMockTokenSupply(initialVaultSupply);
        // increasing yeild token suppy by 59 bps or 5.9%  while keeping the unederlying supply unchanged
        uint256 modifiedVaultSupply = (initialVaultSupply * 590 / 10_000) + initialVaultSupply;
        IMockYieldToken(mockStrategyYieldToken).updateMockTokenSupply(modifiedVaultSupply);

        // ensure initial debt is correct
        vm.assertApproxEqAbs(prevDebt, 180_000_000_000_000_000_018_000, minimumDepositOrWithdrawalLoss);

        // let another user liquidate the previous user position
        vm.startPrank(externalUser);
        uint256 liquidatorPrevTokenBalance = IERC20(address(vault)).balanceOf(address(externalUser));
        uint256 liquidatorPrevUnderlyingBalance = IERC20(vault.asset()).balanceOf(address(externalUser));
        (uint256 assets, uint256 feeInYield, uint256 feeInUnderlying) = alchemist.liquidate(tokenIdFor0xBeef);
        (uint256 depositedCollateral, uint256 debt,) = alchemist.getCDP(tokenIdFor0xBeef);

        uint256 repaymentFee = alchemist.convertDebtTokensToYield(earmarked) * 100 / BPS;

        vm.stopPrank();

        // ensure debt is reduced only by the repayment of max earmarked amount
        vm.assertApproxEqAbs(debt, prevDebt - earmarked, minimumDepositOrWithdrawalLoss);

        // ensure depositedCollateral is reduced only by the repayment of max earmarked amount
        vm.assertApproxEqAbs(depositedCollateral, prevCollateral - alchemist.convertDebtTokensToYield(earmarked) - repaymentFee, minimumDepositOrWithdrawalLoss);

        // ensure assets is equal to repayment of max earmarked amount
        // vm.assertApproxEqAbs(assets, alchemist.convertDebtTokensToYield(earmarked), minimumDepositOrWithdrawalLoss);

        // ensure liquidator fee is correct (i.e. only repayment fee, since only a repayment is done)
        vm.assertApproxEqAbs(feeInYield, repaymentFee, 1e18);
        vm.assertEq(feeInUnderlying, 0);

        // liquidator gets correct amount of fee, i.e. repayment fee > 0
        _validateLiquidiatorState(
            externalUser,
            liquidatorPrevTokenBalance,
            liquidatorPrevUnderlyingBalance,
            feeInYield,
            feeInUnderlying,
            assets,
            alchemist.convertDebtTokensToYield(earmarked)
        );

        vm.assertEq(alchemistFeeVault.totalDeposits(), 10_000 ether);

        // transmuter recieves the liquidation amount in yield token minus the fee
        vm.assertApproxEqAbs(
            IERC20(address(vault)).balanceOf(address(transmuterLogic)), transmuterPreviousBalance + alchemist.convertDebtTokensToYield(earmarked), 1e18
        );
    }

    function testBatch_Liquidate_Undercollateralized_Position() external {
        vm.startPrank(someWhale);
        IMockYieldToken(mockStrategyYieldToken).mint(whaleSupply, someWhale);
        vm.stopPrank();

        AccountPosition memory position1 = _setAccountPosition(address(0xbeef), depositAmount, true, minimumCollateralization);

        AccountPosition memory position2 = _setAccountPosition(anotherExternalUser, depositAmount, true, minimumCollateralization);

        uint256 transmuterPreviousBalance = IERC20(address(vault)).balanceOf(address(transmuterLogic));

        _setAccountPosition(yetAnotherExternalUser, depositAmount, false, minimumCollateralization);

        _manipulateYieldTokenPrice(590);

        // let another user liquidate the previous user position
        vm.startPrank(externalUser);
        uint256 liquidatorPrevTokenBalance = IERC20(address(vault)).balanceOf(externalUser);
        uint256 liquidatorPrevUnderlyingBalance = IERC20(vault.asset()).balanceOf(externalUser);

        // Batch Liquidation for 2 user addresses
        uint256[] memory accountsToLiquidate = new uint256[](2);
        accountsToLiquidate[0] = position1.tokenId;
        accountsToLiquidate[1] = position2.tokenId;

        // get expected liquidation results for each account
        CalculateLiquidationResult memory expectedResult1 = _calculateLiquidationForAccount(position1);
        CalculateLiquidationResult memory expectedResult2 = _calculateLiquidationForAccount(position2);

        (uint256 assets, uint256 feeInYield, uint256 feeInUnderlying) = alchemist.batchLiquidate(accountsToLiquidate);

        vm.stopPrank();

        /// Tests for first liquidated User ///
        _validateLiquidatedAccountState(
            position1.tokenId, position1.collateral, position1.debt, expectedResult1.debtToBurn, expectedResult1.liquidationAmountInYield
        );

        /// Tests for second liquidated User ///
        _validateLiquidatedAccountState(
            position2.tokenId, position2.collateral, position2.debt, expectedResult2.debtToBurn, expectedResult2.liquidationAmountInYield
        );

        // Tests for Liquidator ///
        _valudateLiquidationFees(
            feeInYield,
            feeInUnderlying,
            expectedResult1.baseFeeInYield + expectedResult2.baseFeeInYield,
            expectedResult1.outSourcedFee + expectedResult2.outSourcedFee
        );

        // liquidator gets correct amount of fee
        _validateLiquidiatorState(
            externalUser,
            liquidatorPrevTokenBalance,
            liquidatorPrevUnderlyingBalance,
            feeInYield,
            feeInUnderlying,
            assets,
            expectedResult1.liquidationAmountInYield + expectedResult2.liquidationAmountInYield
        );

        vm.assertEq(alchemistFeeVault.totalDeposits(), 10_000 ether - feeInUnderlying);

        // transmuter recieves the liquidation amount in yield token minus the fee
        vm.assertApproxEqAbs(
            IERC20(address(vault)).balanceOf(address(transmuterLogic)),
            transmuterPreviousBalance + expectedResult1.liquidationAmountInYield + expectedResult2.liquidationAmountInYield - expectedResult1.baseFeeInYield
                - expectedResult2.baseFeeInYield,
            1e18
        );
    }

    function testBatch_Liquidate_Undercollateralized_Position_And_Skip_Healthy_Position() external {
        vm.startPrank(someWhale);
        IMockYieldToken(mockStrategyYieldToken).mint(whaleSupply, someWhale);
        vm.stopPrank();

        AccountPosition memory position1 = _setAccountPosition(address(0xbeef), depositAmount, true, minimumCollateralization);

        AccountPosition memory position2 = _setAccountPosition(anotherExternalUser, depositAmount, true, 15e17);

        // just ensureing global alchemist collateralization stays above the minimum required for regular liquidations
        // no need to mint anything
        _setAccountPosition(yetAnotherExternalUser, depositAmount, false, minimumCollateralization);

        uint256 transmuterPreviousBalance = IERC20(address(vault)).balanceOf(address(transmuterLogic));

        _manipulateYieldTokenPrice(590);

        // let another user liquidate the previous user position
        vm.startPrank(externalUser);
        uint256 liquidatorPrevTokenBalance = IERC20(address(vault)).balanceOf(externalUser);
        uint256 liquidatorPrevUnderlyingBalance = IERC20(vault.asset()).balanceOf(externalUser);
        // Batch Liquidation for 2 user addresses
        uint256[] memory accountsToLiquidate = new uint256[](2);
        accountsToLiquidate[0] = position1.tokenId;
        accountsToLiquidate[1] = position2.tokenId;

        CalculateLiquidationResult memory expectedResult1 = _calculateLiquidationForAccount(position1);
        // CalculateLiquidationResult memory expectedResult2 = _calculateLiquidationForAccount(position2);

        (uint256 assets, uint256 feeInYield, uint256 feeInUnderlying) = alchemist.batchLiquidate(accountsToLiquidate);

        vm.stopPrank();

        /// Tests for first liquidated User ///

        // ensure debt is reduced by the result of (collateral - y)/(debt - y) = minimum collateral ratio
        _validateLiquidatedAccountState(
            position1.tokenId, position1.collateral, position1.debt, expectedResult1.debtToBurn, expectedResult1.liquidationAmountInYield
        );

        /// Tests for second liquidated User ///
        _validateLiquidatedAccountState(position2.tokenId, position2.collateral, position2.debt, 0, 0);

        // Tests for Liquidator ///

        // ensure liquidator fee is correct (3% of liquidation amount)
        _valudateLiquidationFees(feeInYield, feeInUnderlying, expectedResult1.baseFeeInYield, expectedResult1.outSourcedFee);

        // liquidator gets correct amount of fee
        _validateLiquidiatorState(
            externalUser,
            liquidatorPrevTokenBalance,
            liquidatorPrevUnderlyingBalance,
            feeInYield,
            feeInUnderlying,
            assets,
            expectedResult1.liquidationAmountInYield
        );
        vm.assertEq(alchemistFeeVault.totalDeposits(), 10_000 ether - feeInUnderlying);

        // transmuter recieves the liquidation amount in yield token minus the fee
        vm.assertApproxEqAbs(
            IERC20(address(vault)).balanceOf(address(transmuterLogic)),
            transmuterPreviousBalance + expectedResult1.liquidationAmountInYield - expectedResult1.baseFeeInYield,
            1e18
        );
    }

    function testBatch_Liquidate_Undercollateralized_Position_And_Skip_Zero_Ids() external {
        vm.startPrank(someWhale);
        IMockYieldToken(mockStrategyYieldToken).mint(whaleSupply, someWhale);
        vm.stopPrank();

        AccountPosition memory position1 = _setAccountPosition(address(0xbeef), depositAmount, true, minimumCollateralization);

        AccountPosition memory position2 = _setAccountPosition(anotherExternalUser, depositAmount, true, minimumCollateralization);

        // just ensureing global alchemist collateralization stays above the minimum required for regular liquidations
        // no need to mint anything
        _setAccountPosition(yetAnotherExternalUser, depositAmount, false, minimumCollateralization);

        uint256 transmuterPreviousBalance = IERC20(address(vault)).balanceOf(address(transmuterLogic));

        _manipulateYieldTokenPrice(590);

        // let another user liquidate the previous user position
        vm.startPrank(externalUser);
        uint256 liquidatorPrevTokenBalance = IERC20(address(vault)).balanceOf(externalUser);
        uint256 liquidatorPrevUnderlyingBalance = IERC20(vault.asset()).balanceOf(externalUser);

        // Batch Liquidation for 2 user addresses
        uint256[] memory accountsToLiquidate = new uint256[](3);
        accountsToLiquidate[0] = position1.tokenId;
        accountsToLiquidate[1] = 0; // invalid zero ids
        accountsToLiquidate[2] = position2.tokenId;

        // Calculate liquidation amount for 0xBeef
        CalculateLiquidationResult memory expectedResult1 = _calculateLiquidationForAccount(position1);
        CalculateLiquidationResult memory expectedResult2 = _calculateLiquidationForAccount(position2);

        (uint256 assets, uint256 feeInYield, uint256 feeInUnderlying) = alchemist.batchLiquidate(accountsToLiquidate);

        vm.stopPrank();

        /// Tests for first liquidated User ///
        _validateLiquidatedAccountState(
            position1.tokenId, position1.collateral, position1.debt, expectedResult1.debtToBurn, expectedResult1.liquidationAmountInYield
        );

        /// Tests for second liquidated User ///
        _validateLiquidatedAccountState(
            position2.tokenId, position2.collateral, position2.debt, expectedResult2.debtToBurn, expectedResult2.liquidationAmountInYield
        );

        // Tests for Liquidator ///

        // ensure liquidator fee is correct (3% of liquidation amount)
        _valudateLiquidationFees(
            feeInYield,
            feeInUnderlying,
            expectedResult1.baseFeeInYield + expectedResult2.baseFeeInYield,
            expectedResult1.outSourcedFee + expectedResult2.outSourcedFee
        );

        // liquidator gets correct amount of fee
        _validateLiquidiatorState(
            externalUser,
            liquidatorPrevTokenBalance,
            liquidatorPrevUnderlyingBalance,
            feeInYield,
            feeInUnderlying,
            assets,
            expectedResult1.liquidationAmountInYield + expectedResult2.liquidationAmountInYield
        );
        vm.assertEq(alchemistFeeVault.totalDeposits(), 10_000 ether - feeInUnderlying);

        // transmuter recieves the liquidation amount in yield token minus the fee
        vm.assertApproxEqAbs(
            IERC20(address(vault)).balanceOf(address(transmuterLogic)),
            transmuterPreviousBalance + expectedResult1.liquidationAmountInYield + expectedResult2.liquidationAmountInYield - expectedResult1.baseFeeInYield
                - expectedResult2.baseFeeInYield,
            1e18
        );
    }

    function testBatch_Liquidate_Revert_If_Overcollateralized_Position(uint256 amount) external {
        amount = bound(amount, 1e18, accountFunds);
        vm.startPrank(someWhale);
        IMockYieldToken(mockStrategyYieldToken).mint(whaleSupply, someWhale);
        vm.stopPrank();

        vm.startPrank(address(0xbeef));
        SafeERC20.safeApprove(address(vault), address(alchemist), amount + 100e18);
        alchemist.deposit(amount, address(0xbeef), 0);
        // a single position nft would have been minted to 0xbeef
        uint256 tokenIdFor0xBeef = AlchemistNFTHelper.getFirstTokenId(address(0xbeef), address(alchemistNFT));
        alchemist.mint(tokenIdFor0xBeef, alchemist.totalValue(tokenIdFor0xBeef) * FIXED_POINT_SCALAR / minimumCollateralization, address(0xbeef));
        vm.stopPrank();

        vm.startPrank(anotherExternalUser);
        SafeERC20.safeApprove(address(vault), address(alchemist), amount + 100e18);
        alchemist.deposit(amount, anotherExternalUser, 0);
        // a single position nft would have been minted to anotherExternalUser
        uint256 tokenIdForExternalUser = AlchemistNFTHelper.getFirstTokenId(anotherExternalUser, address(alchemistNFT));
        alchemist.mint(
            tokenIdForExternalUser, alchemist.totalValue(tokenIdForExternalUser) * FIXED_POINT_SCALAR / minimumCollateralization, anotherExternalUser
        );
        vm.stopPrank();

        // let another user liquidate the previous user position
        vm.startPrank(externalUser);
        vm.expectRevert(IAlchemistV3Errors.LiquidationError.selector);

        // Batch Liquidation for 2 user addresses
        uint256[] memory accountsToLiquidate = new uint256[](2);
        accountsToLiquidate[0] = tokenIdFor0xBeef;
        accountsToLiquidate[1] = tokenIdForExternalUser;
        alchemist.batchLiquidate(accountsToLiquidate);
        vm.stopPrank();
    }

    function testBatch_Liquidate_Revert_If_Missing_Data(uint256 amount) external {
        amount = bound(amount, 1e18, accountFunds);
        vm.startPrank(someWhale);
        IMockYieldToken(mockStrategyYieldToken).mint(whaleSupply, someWhale);
        vm.stopPrank();

        vm.startPrank(address(0xbeef));
        SafeERC20.safeApprove(address(vault), address(alchemist), amount + 100e18);
        alchemist.deposit(amount, address(0xbeef), 0);
        // a single position nft would have been minted to 0xbeef
        uint256 tokenIdFor0xBeef = AlchemistNFTHelper.getFirstTokenId(address(0xbeef), address(alchemistNFT));
        alchemist.mint(tokenIdFor0xBeef, alchemist.totalValue(tokenIdFor0xBeef) * FIXED_POINT_SCALAR / minimumCollateralization, address(0xbeef));
        vm.stopPrank();

        vm.startPrank(anotherExternalUser);
        SafeERC20.safeApprove(address(vault), address(alchemist), amount + 100e18);
        alchemist.deposit(amount, anotherExternalUser, 0);
        // a single position nft would have been minted to anotherExternalUser
        uint256 tokenIdForExternalUser = AlchemistNFTHelper.getFirstTokenId(anotherExternalUser, address(alchemistNFT));
        alchemist.mint(
            tokenIdForExternalUser, alchemist.totalValue(tokenIdForExternalUser) * FIXED_POINT_SCALAR / minimumCollateralization, anotherExternalUser
        );
        vm.stopPrank();

        // let another user batch liquidate with an empty array
        vm.startPrank(externalUser);
        vm.expectRevert(MissingInputData.selector);

        // Batch Liquidation for  empty array
        uint256[] memory accountsToLiquidate = new uint256[](0);
        alchemist.batchLiquidate(accountsToLiquidate);
        vm.stopPrank();
    }

    function _calculateLiquidationForAccount(AccountPosition memory position) internal view returns (CalculateLiquidationResult memory result) {
        uint256 alchemistCurrentCollateralization =
            alchemist.normalizeUnderlyingTokensToDebt(alchemist.getTotalUnderlyingValue()) * FIXED_POINT_SCALAR / alchemist.totalDebt();
        (uint256 liquidationAmount, uint256 debtToBurn, uint256 baseFee, uint256 outSourcedFee) = alchemist.calculateLiquidation(
            alchemist.totalValue(position.tokenId),
            position.debt,
            alchemist.minimumCollateralization(),
            alchemistCurrentCollateralization,
            alchemist.globalMinimumCollateralization(),
            liquidatorFeeBPS
        );

        uint256 liquidationAmountInYield = alchemist.convertDebtTokensToYield(liquidationAmount);
        uint256 baseFeeInYield = alchemist.convertDebtTokensToYield(baseFee);

        result = CalculateLiquidationResult({
            liquidationAmountInYield: liquidationAmountInYield,
            debtToBurn: debtToBurn,
            outSourcedFee: outSourcedFee,
            baseFeeInYield: baseFeeInYield
        });

        return result;
    }

    /// helper functions to simplify batch liquidation tests

    function _manipulateYieldTokenPrice(uint256 tokenySupplyBPSIncrease) internal {
        uint256 initialVaultSupply = IERC20(address(mockStrategyYieldToken)).totalSupply();
        IMockYieldToken(mockStrategyYieldToken).updateMockTokenSupply(initialVaultSupply);
        // increasing yeild token suppy by 59 bps or 5.9%  while keeping the unederlying supply unchanged
        uint256 modifiedVaultSupply = (initialVaultSupply * tokenySupplyBPSIncrease / 10_000) + initialVaultSupply;
        IMockYieldToken(mockStrategyYieldToken).updateMockTokenSupply(modifiedVaultSupply);
    }

    function _setAccountPosition(address user, uint256 deposit, bool doMint, uint256 ltv) internal returns (AccountPosition memory) {
        vm.startPrank(user);
        SafeERC20.safeApprove(address(vault), address(alchemist), deposit + 100e18);
        alchemist.deposit(deposit, user, 0);
        uint256 tokenId = AlchemistNFTHelper.getFirstTokenId(user, address(alchemistNFT));
        if (doMint) {
            // default max mint
            alchemist.mint(tokenId, alchemist.totalValue(tokenId) * FIXED_POINT_SCALAR / ltv, user);
        }
        (uint256 collateral, uint256 debt,) = alchemist.getCDP(tokenId);
        AccountPosition memory position = AccountPosition({user: user, collateral: collateral, debt: debt, tokenId: tokenId});
        vm.stopPrank();
        return position;
    }

    function _valudateLiquidationFees(uint256 feeInYield, uint256 feeInUnderlying, uint256 expectedFeeInYield, uint256 expectedFeeInUnderlying) internal pure {
        // ensure liquidator fee is correct (3% of liquidation amount)
        vm.assertApproxEqAbs(feeInYield, expectedFeeInYield, 1e18);
        vm.assertEq(feeInUnderlying, expectedFeeInUnderlying);
    }

    function _validateLiquidatedAccountState(
        uint256 tokenId,
        uint256 prevCollateral,
        uint256 prevDebt,
        uint256 expectedDebtToBurn,
        uint256 expectedLiquidationAmountInYield
    ) internal view {
        (uint256 depositedCollateral, uint256 debt,) = alchemist.getCDP(tokenId);

        // ensure debt is reduced by the result of (collateral - y)/(debt - y) = minimum collateral ratio
        vm.assertApproxEqAbs(debt, prevDebt - expectedDebtToBurn, minimumDepositOrWithdrawalLoss);

        // ensure depositedCollateral is reduced by the result of (collateral - y)/(debt - y) = minimum collateral ratio
        vm.assertApproxEqAbs(depositedCollateral, prevCollateral - expectedLiquidationAmountInYield, minimumDepositOrWithdrawalLoss);
    }

    function _validateLiquidiatorState(
        address user,
        uint256 prevTokenBalance,
        uint256 prevUnderlyingBalance,
        uint256 feeInYield,
        uint256 feeInUnderlying,
        uint256 assets,
        uint256 exepctedLiquidationTotalAmountInYield
    ) internal view {
        uint256 liquidatorPostTokenBalance = IERC20(address(vault)).balanceOf(user);
        uint256 liquidatorPostUnderlyingBalance = IERC20(vault.asset()).balanceOf(user);
        vm.assertApproxEqAbs(liquidatorPostTokenBalance, prevTokenBalance + feeInYield, 1e18);
        vm.assertApproxEqAbs(liquidatorPostUnderlyingBalance, prevUnderlyingBalance + feeInUnderlying, 1e18);
        vm.assertApproxEqAbs(assets, exepctedLiquidationTotalAmountInYield, minimumDepositOrWithdrawalLoss);
    }

    function testPoc_Invariant_TotalDebt_Vs_CumulativeEarmark_Broken_After_FullRepay() external {
        uint256 debtAmountToMint = 50e18; // 0xbeef mints 50 alToken
        uint256 transmuterRedemptionAmount = 30e18; // 0xdad creates redemption for 30 alToken
        vm.startPrank(address(0xbeef));
        uint256 yieldToDeposit = 100e18;
        uint256 yieldToRepayFullDebt = alchemist.convertDebtTokensToYield(debtAmountToMint);
        SafeERC20.safeApprove(address(vault), address(alchemist), type(uint256).max); // Approve for
        alchemist.deposit(100e18, address(0xbeef), 0);
        uint256 tokenId = AlchemistNFTHelper.getFirstTokenId(address(0xbeef), address(alchemistNFT));
        alchemist.mint(tokenId, debtAmountToMint, address(0xbeef));
        vm.stopPrank();
        assertEq(alchemist.totalDebt(), debtAmountToMint, "Initial total debt mismatch");
        uint256 initialCumulativeEarmarked = alchemist.cumulativeEarmarked(); // Should be 0 if no prior activity
        // --- Setup: 0xdad creates redemption in Transmuter ---
        deal(address(alToken), address(0xdad), transmuterRedemptionAmount);
        vm.startPrank(address(0xdad));
        SafeERC20.safeApprove(address(alToken), address(transmuterLogic), type(uint256).max);
        transmuterLogic.createRedemption(transmuterRedemptionAmount);
        vm.stopPrank();
        // --- Advance time to allow earmarking ---
        vm.roll(block.number + 100); // Advance some blocks
        // --- 0xbeef fully repays debt ---
        vm.startPrank(address(0xbeef));
        uint256 preRepayBalance = vault.balanceOf(address(0xbeef));
        alchemist.repay(yieldToRepayFullDebt, tokenId);
        vm.stopPrank();
        vm.roll(block.number + 1);
        alchemist.poke(tokenId);
    }

    function test_poc_badDebtRatioIncreaseFasterAtClaimRedemption() external {
        uint256 amount = 200_000e18; // 200,000 yvdai
        vm.startPrank(someWhale);
        IMockYieldToken(mockStrategyYieldToken).mint(whaleSupply, someWhale);
        vm.stopPrank();
        vm.startPrank(address(0xbeef));
        SafeERC20.safeApprove(address(vault), address(alchemist), amount + 100e18);
        alchemist.deposit(amount, address(0xbeef), 0);
        // a single position nft would have been minted to 0xbeef
        uint256 tokenIdFor0xBeef = AlchemistNFTHelper.getFirstTokenId(address(0xbeef), address(alchemistNFT));
        alchemist.mint(tokenIdFor0xBeef, alchemist.totalValue(tokenIdFor0xBeef) * FIXED_POINT_SCALAR / minimumCollateralization, address(0xbeef));
        // 0xbeef transfer some synthetic to 0xdad
        uint256 amountToRedeem = 100_000e18;
        uint256 amountToRedeem2 = 10_000e18;
        alToken.transfer(address(0xdad), amountToRedeem + amountToRedeem2);
        vm.stopPrank();
        // 0xdad create redemption, here we create multiple redemptions to test the poc
        vm.startPrank(address(0xdad));
        SafeERC20.safeApprove(address(alToken), address(transmuterLogic), amountToRedeem + amountToRedeem2);
        transmuterLogic.createRedemption(amountToRedeem);
        transmuterLogic.createRedemption(amountToRedeem2);
        vm.stopPrank();
        // lets full mature the redemption
        vm.roll(block.number + (5_256_000) + 1);
        // create global system bad debt
        // modify yield token price via modifying underlying token supply
        (uint256 prevCollateral, uint256 prevDebt,) = alchemist.getCDP(tokenIdFor0xBeef);
        // ensure initial debt is correct
        vm.assertApproxEqAbs(prevDebt, 180_000_000_000_000_000_018_000, minimumDepositOrWithdrawalLoss);
        uint256 initialVaultSupply = IERC20(address(mockStrategyYieldToken)).totalSupply();
        IMockYieldToken(mockStrategyYieldToken).updateMockTokenSupply(initialVaultSupply);
        // increasing yeild token suppy by 12% while keeping the unederlying supply unchanged
        uint256 modifiedVaultSupply = (initialVaultSupply * 1200 / 10_000) + initialVaultSupply;
        IMockYieldToken(mockStrategyYieldToken).updateMockTokenSupply(modifiedVaultSupply);
        for (uint256 i = 1; i <= 2; i++) {
            console.log("[*] redemption no: ", i);
            // calculate bad debt ratio
            uint256 currentBadDebt = alchemist.totalSyntheticsIssued() * 10 ** TokenUtils.expectDecimals(alchemist.myt()) / alchemist.getTotalUnderlyingValue();
            console.log("current bad debt ratio before redemption: ", currentBadDebt);
            // 0xdad claim redemption
            vm.startPrank(address(0xdad));
            transmuterLogic.claimRedemption(i);
            vm.stopPrank();
            // calculate bad debt ratio
            currentBadDebt = alchemist.totalSyntheticsIssued() * 10 ** TokenUtils.expectDecimals(alchemist.myt()) / alchemist.getTotalUnderlyingValue();
            console.log("current bad debt ratio after redemption: ", currentBadDebt);
        }
    }

    function testClaimRdemtionNotDebtTokensburned() external {
        //@audit medium 12
        vm.prank(alOwner);
        // 1%
        alchemist.setProtocolFee(100);
        uint256 amount = 100e18;
        vm.startPrank(address(0xbeef));
        SafeERC20.safeApprove(address(vault), address(alchemist), amount + 100e18);
        alchemist.deposit(amount, address(0xbeef), 0);
        // a single position nft would have been minted to 0xbeef
        uint256 tokenIdFor0xBeef = AlchemistNFTHelper.getFirstTokenId(address(0xbeef), address(alchemistNFT));
        alchemist.mint(tokenIdFor0xBeef, (amount / 2), address(0xbeef));
        vm.assertApproxEqAbs(IERC20(alToken).balanceOf(address(0xbeef)), (amount / 2), minimumDepositOrWithdrawalLoss);
        vm.stopPrank();
        vm.startPrank(externalUser);
        SafeERC20.safeApprove(address(vault), address(alchemist), amount + 100e18);
        alchemist.deposit(amount, externalUser, 0);
        // a single position nft would have been minted to 0xbeef
        uint256 tokenIdForExternalUser = AlchemistNFTHelper.getFirstTokenId(externalUser, address(alchemistNFT));
        alchemist.mint(tokenIdForExternalUser, (amount / 2), externalUser);
        vm.assertApproxEqAbs(IERC20(alToken).balanceOf(externalUser), (amount / 2), minimumDepositOrWithdrawalLoss);
        vm.stopPrank();
        vm.startPrank(address(0xdad));
        SafeERC20.safeApprove(address(alToken), address(transmuterLogic), 50e18);
        transmuterLogic.createRedemption(50e18);
        vm.stopPrank();
        vm.roll(block.number + 5_256_000 / 2);
        uint256 synctectiAssetBefore = alchemist.totalSyntheticsIssued();
        vm.startPrank(address(0xdad));
        vault.transfer(address(transmuterLogic), amount);
        transmuterLogic.claimRedemption(1);
        vm.stopPrank();
        uint256 synctectiAssetAfter = alchemist.totalSyntheticsIssued();
        assertEq(synctectiAssetBefore - (25e18), synctectiAssetAfter);
    }

    function testCrashDueToWeightIncrementCheck() external {
        bytes memory expectedError = "WeightIncrement: increment > total";
        // 1. Create a position
        uint256 amount = 100e18;
        address user = address(0xbeef);
        vm.startPrank(user);
        SafeERC20.safeApprove(address(vault), address(alchemist), type(uint256).max);
        alchemist.deposit(amount, user, 0);
        uint256 tokenId = AlchemistNFTHelper.getFirstTokenId(user, address(alchemistNFT));
        uint256 borrowedAmount = amount / 2; // Arbitrary, can be fuzzed over.
        alchemist.mint(tokenId, borrowedAmount, user);
        vm.stopPrank();
        // 2. Create a redemption
        // This populates the queryGraph with values.
        // After timeToTransmute has passed, the amount to pull with earmarking
        vm.startPrank(address(0xdad));
        SafeERC20.safeApprove(address(alToken), address(transmuterLogic), borrowedAmount);
        transmuterLogic.createRedemption(borrowedAmount);
        vm.stopPrank();
        // 3. Repay any amount.
        // This sends yield tokens to the transmuter and reduces total debt.
        // It does not affect what is in the queryGraph.
        vm.startPrank(user);
        vm.roll(block.number + 1);
        alchemist.repay(1, tokenId);
        vm.stopPrank();
        // 4. Let the claim mature.
        vm.roll(block.number + 5_256_000);
        vm.startPrank(address(0xdad));
        transmuterLogic.claimRedemption(1);
        vm.stopPrank();
        // All regular Alchemist operations still succeed
        vm.startPrank(address(0xbeef));
        alchemist.poke(tokenId);
        alchemist.withdraw(1, user, tokenId);
        alchemist.mint(tokenId, 1, user);
        vm.roll(block.number + 1);
        alchemist.repay(1, tokenId);
        vm.stopPrank();
        alchemist.getCDP(tokenId);
    }

    function testDebtMintingRedemptionWithdraw() external {
        uint256 amount = 100e18;
        address debtor = address(0xbeef);
        address redeemer = address(0xdad);
        // Mint debt tokens
        vm.startPrank(debtor);
        SafeERC20.safeApprove(address(vault), address(alchemist), amount + 100e18);
        alchemist.deposit(amount, debtor, 0);
        uint256 tokenId = 1;
        uint256 maxBorrowable = alchemist.getMaxBorrowable(tokenId);
        alchemist.mint(tokenId, maxBorrowable, debtor);
        vm.stopPrank();
        // Create Redemption
        vm.startPrank(redeemer);
        SafeERC20.safeApprove(address(alToken), address(transmuterLogic), maxBorrowable);
        transmuterLogic.createRedemption(maxBorrowable);
        vm.stopPrank();
        // Advance time to complete redemption
        vm.roll(block.number + 5_256_000);
        // Claim Redemption
        vm.startPrank(redeemer);
        transmuterLogic.claimRedemption(1);
        vm.stopPrank();
        // Check debt has been reduced to zero
        (uint256 collateral, uint256 debt, uint256 earmarked) = alchemist.getCDP(tokenId);
        assertApproxEqAbs(debt, 0, 1);
        assertApproxEqAbs(earmarked, 0, 1);
        // Attempt to withdraw remaining collateral
        assertTrue(collateral > 0);
        console.log(collateral);
        vm.prank(debtor);
        alchemist.withdraw(collateral, debtor, tokenId);
    }

    function testIncrease_minimumCollateralization_DOS_Redemption() external {
        //set fee to 10% to compensate for wrong deduction of _totalLocked in `redeem()`
        vm.startPrank(alOwner);
        alchemist.setProtocolFee(1000);
        uint256 minimumCollateralizationBefore = alchemist.minimumCollateralization();
        console.log("minimumCollateralization before", minimumCollateralizationBefore);
        //deposit some tokens
        vm.startPrank(address(0xbeef));
        SafeERC20.safeApprove(address(vault), address(alchemist), 100e18);
        alchemist.deposit(100e18, address(0xbeef), 0);
        // a single position nft would have been minted to 0xbeef
        uint256 tokenIdFor0xBeef = AlchemistNFTHelper.getFirstTokenId(address(0xbeef), address(alchemistNFT));
        //mint some alTokens
        alchemist.mint(tokenIdFor0xBeef, alchemist.totalValue(tokenIdFor0xBeef) * FIXED_POINT_SCALAR / minimumCollateralization, address(0xbeef));
        vm.stopPrank();
        //skip a block to be able to repay
        vm.roll(block.number + 1);
        //admit increase minimumCollateralization
        vm.startPrank(alOwner);
        alchemist.setMinimumCollateralization(uint256(FIXED_POINT_SCALAR * FIXED_POINT_SCALAR) / 88e16); // 88% collateralization
        uint256 minimumCollateralizationAfter = alchemist.minimumCollateralization();
        assertGt(minimumCollateralizationAfter, minimumCollateralizationBefore, "minimumCollateralization should be increased");
        console.log("minimumCollateralization after", minimumCollateralizationAfter);
        //try to repay
        vm.startPrank(address(0xbeef));
        uint256 alTokenBalanceBeef = alToken.balanceOf(address(0xbeef));
        //give alowance to alchemist to burn
        SafeERC20.safeApprove(address(alToken), address(alchemist), alTokenBalanceBeef / 2);
        alchemist.burn(alTokenBalanceBeef / 2, tokenIdFor0xBeef);
        //create a redemption request for 50% of the alToken balance
        vm.startPrank(address(0xbeef));
        //give alowance to transmuter to burn
        alToken.approve(address(transmuterLogic), alTokenBalanceBeef / 2);
        transmuterLogic.createRedemption(alTokenBalanceBeef / 2);
        //make sure redemption can be claimed in full
        vm.roll(block.number + 6_256_000);
        transmuterLogic.claimRedemption(1);
    }

    function testDepositCanBeDoSed() external {
        // Initial setup - deposit and borrow
        uint256 depositAmount = 1000e18;
        uint256 borrowAmount = 900e18;
        //Malicious user directly transfering token
        address attacker = makeAddr("attacker");
        uint256 depositCap = alchemist.depositCap();
        deal(address(vault), attacker, depositCap);
        vm.prank(attacker);
        vault.transfer(address(alchemist), depositCap);
        // User makes a deposit and borrows
        vm.startPrank(address(0xbeef));
        // deal(address(vault), address(0xbeef), depositAmount);
        _magicDepositToVault(address(vault), address(0xbeef), depositAmount);
        SafeERC20.safeApprove(address(vault), address(alchemist), depositAmount * 2);
        alchemist.deposit(depositAmount, address(0xbeef), 0);
        vm.stopPrank();
    }

    function test_Burn() external {
        uint256 depositAmount = 1000e18; // Each user deposits 1,000
        uint256 mintAmount = 500e18; // Each user mints 500
        uint256 repayAmount = 500e18; // User2 repays 500
        uint256 redemptionAmount = 500e18; // User3 creates redemption for 500
        uint256 burnAmount = 400e18; // User1 tries to burn 400
        // Step 1: User1 deposits and mints
        console.log("Step 1: User1 deposits and mints");
        vm.startPrank(address(0xbeef));
        SafeERC20.safeApprove(address(vault), address(alchemist), depositAmount);
        alchemist.deposit(depositAmount, address(0xbeef), 0);
        uint256 tokenIdForUser1 = AlchemistNFTHelper.getFirstTokenId(address(0xbeef), address(alchemistNFT));
        alchemist.mint(tokenIdForUser1, mintAmount, address(0xbeef));
        vm.stopPrank();
        // Step 2: User2 deposits and mints
        console.log("Step 2: User2 deposits and mints");
        vm.startPrank(address(0xdad));
        SafeERC20.safeApprove(address(vault), address(alchemist), depositAmount);
        alchemist.deposit(depositAmount, address(0xdad), 0);
        uint256 tokenIdForUser2 = AlchemistNFTHelper.getFirstTokenId(address(0xdad), address(alchemistNFT));
        alchemist.mint(tokenIdForUser2, mintAmount, address(0xdad));
        vm.stopPrank();
        // Step 3: User2 repays all debts
        console.log("Step 3: User2 repays all debts");
        vm.roll(block.number + 1000); // Simulate time passing
        vm.startPrank(address(0xdad));
        SafeERC20.safeApprove(address(vault), address(alchemist), repayAmount);
        alchemist.repay(repayAmount, tokenIdForUser2);
        vm.stopPrank();
        // Step 4: User3 creates redemption
        // Now transmuter has enough yield tokens to cover the redemption
        console.log("Step 4: User3 creates redemption");
        vm.startPrank(anotherExternalUser);
        SafeERC20.safeApprove(address(alToken), address(transmuterLogic), redemptionAmount);
        transmuterLogic.createRedemption(redemptionAmount);
        vm.stopPrank();
        // Step 5: User1 tries to burn his debt
        // This should succeed because transmuter has enough yield tokens to cover the redemption,
        // However it fails
        console.log("Step 5: User1 tries to burn his debt");
        vm.startPrank(address(0xbeef));
        SafeERC20.safeApprove(address(alToken), address(alchemist), burnAmount);
        alchemist.burn(burnAmount, tokenIdForUser1);
        vm.stopPrank();
    }

    function testBDR_price_drop() external {
        uint256 amount = 1e18;
        address debtor = address(0xbeef);
        address alice = address(0xdad);
        vm.startPrank(address(someWhale));
        IMockYieldToken(mockStrategyYieldToken).mint(amount, address(someWhale));
        vm.stopPrank();
        // Mint debt tokens to debtor
        vm.startPrank(debtor);
        SafeERC20.safeApprove(address(vault), address(alchemist), amount * 2);
        alchemist.deposit(amount, debtor, 0);
        uint256 tokenDebtor = 1;
        uint256 maxBorrowable = alchemist.getMaxBorrowable(tokenDebtor);
        alchemist.mint(tokenDebtor, maxBorrowable, debtor);
        vm.stopPrank();
        (, uint256 debt,) = alchemist.getCDP(tokenDebtor);
        // Create Redemption
        vm.startPrank(alice);
        uint256 redemption = debt / 2;
        SafeERC20.safeApprove(address(alToken), address(transmuterLogic), amount);
        transmuterLogic.createRedemption(redemption);
        uint256 aliceId = 1;
        vm.stopPrank();
        address admin = transmuterLogic.admin();
        vm.startPrank(admin);
        transmuterLogic.setTransmutationFee(0);
        vm.stopPrank();
        // Advance time to complete redemption
        vm.roll(block.number + 5_256_000);

        // Mimick bad debt
        IMockYieldToken(mockStrategyYieldToken).siphon(5e17);

        // Check balances after claim
        uint256 alchemistYTBefore = vault.balanceOf(address(alchemist));
        vm.startPrank(alice);
        SafeERC20.safeApprove(address(alToken), address(transmuterLogic), amount);
        transmuterLogic.claimRedemption(aliceId);
        vm.stopPrank();
        uint256 alchemistYTAfter = vault.balanceOf(address(alchemist));
        // Since half of debt has been transmuted then half of collateral should be taken despite the price drop
        // If price drops then 4.5e17 debt tokens would need more collateral to be fulfilled
        // Bad debt ratio of 1.2 makes the redeemed amount equal to 3.75e17 instead
        // Increase in collateral needed from price drop is offset with adjusted redemption amount
        // Half of collateral is redeemed alongside half of debt
        assertEq(alchemistYTAfter, amount / 2);
    }

    function testClaimRedemptionRoundUp() external {
        uint256 amount = 100e18;
        vm.startPrank(address(0xbeef));
        SafeERC20.safeApprove(address(vault), address(alchemist), 99_999e18);
        alchemist.deposit(amount, address(0xbeef), 0);
        uint256 tokenId = AlchemistNFTHelper.getFirstTokenId(address(0xbeef), address(alchemistNFT));
        alchemist.mint(tokenId, 80e18, address(0xbeef));
        SafeERC20.safeApprove(address(alToken), address(transmuterLogic), 9999e18);
        for (uint256 i = 1; i < 4; i++) {
            transmuterLogic.createRedemption(1e18);
        }
        vm.roll(block.number + 1);
        for (uint256 i = 1; i < 4; i++) {
            transmuterLogic.claimRedemption(i);
        }
        vm.stopPrank();
    }

    function testRepayWithEarmarkedDebt_MultiplePoke_Broken() external {
        uint256 amount = 100e18;
        vm.startPrank(address(0xbeef));
        SafeERC20.safeApprove(address(vault), address(alchemist), amount + 100e18);
        alchemist.deposit(amount, address(0xbeef), 0);
        // a single position nft would have been minted to 0xbeef
        uint256 tokenId = AlchemistNFTHelper.getFirstTokenId(address(0xbeef), address(alchemistNFT));
        alchemist.mint(tokenId, (amount / 2), address(0xbeef));
        SafeERC20.safeApprove(address(alToken), address(transmuterLogic), 50e18);
        transmuterLogic.createRedemption(50e18);
        vm.stopPrank();
        vm.roll(block.number + 1);
        alchemist.poke(tokenId);
        vm.roll(block.number + 5_256_000);
        vm.prank(address(0xbeef));
        alchemist.repay(25e18, tokenId);
    }

    function testLiquidate_WrongTokenTransfer() external {
        uint256 amount = 200_000e18; // 200,000 yvdai
        vm.startPrank(someWhale);
        IMockYieldToken(mockStrategyYieldToken).mint(whaleSupply, someWhale);
        vm.stopPrank();
        // just ensureing global alchemist collateralization stays above the minimum required for regular
        // no need to mint anything
        vm.startPrank(yetAnotherExternalUser);
        SafeERC20.safeApprove(address(vault), address(alchemist), amount * 2);
        alchemist.deposit(amount, yetAnotherExternalUser, 0);
        vm.stopPrank();
        vm.startPrank(address(0xbeef));
        SafeERC20.safeApprove(address(vault), address(alchemist), amount + 100e18);
        alchemist.deposit(amount, address(0xbeef), 0);
        // a single position nft would have been minted to 0xbeef
        uint256 tokenIdFor0xBeef = AlchemistNFTHelper.getFirstTokenId(address(0xbeef), address(alchemistNFT));
        alchemist.mint(tokenIdFor0xBeef, alchemist.totalValue(tokenIdFor0xBeef) * FIXED_POINT_SCALAR / minimumCollateralization, address(0xbeef));
        vm.stopPrank();
        // modify yield token price via modifying underlying token supply
        (uint256 prevCollateral, uint256 prevDebt,) = alchemist.getCDP(tokenIdFor0xBeef);
        uint256 initialVaultSupply = IERC20(address(mockStrategyYieldToken)).totalSupply();
        IMockYieldToken(mockStrategyYieldToken).updateMockTokenSupply(initialVaultSupply);
        // increasing yeild token suppy by 59 bps or 5.9% while keeping the unederlying supply unchanged
        uint256 modifiedVaultSupply = (initialVaultSupply * 590 / 10_000) + initialVaultSupply;
        IMockYieldToken(mockStrategyYieldToken).updateMockTokenSupply(modifiedVaultSupply);
        // ensure initial debt is correct
        vm.assertApproxEqAbs(prevDebt, 180_000_000_000_000_000_018_000, minimumDepositOrWithdrawalLoss);
        // let another user liquidate the previous user position
        vm.startPrank(externalUser);
        uint256 liquidatorPrevTokenBalance = IERC20(address(vault)).balanceOf(address(externalUser));
        uint256 liquidatorPrevUnderlyingBalance = IERC20(vault.asset()).balanceOf(address(externalUser));
        uint256 alchemistCurrentCollateralization =
            alchemist.normalizeUnderlyingTokensToDebt(alchemist.getTotalUnderlyingValue()) * FIXED_POINT_SCALAR / alchemist.totalDebt();
        (uint256 liquidationAmount, uint256 expectedDebtToBurn, uint256 expectedBaseFee, uint256 outsourcedFee) = alchemist.calculateLiquidation(
            alchemist.totalValue(tokenIdFor0xBeef),
            prevDebt,
            alchemist.minimumCollateralization(),
            alchemistCurrentCollateralization,
            alchemist.globalMinimumCollateralization(),
            liquidatorFeeBPS
        );
        uint256 expectedLiquidationAmountInYield = alchemist.convertDebtTokensToYield(liquidationAmount);
        uint256 expectedBaseFeeInYield = alchemist.convertDebtTokensToYield(expectedBaseFee);
        uint256 expectedFeeInUnderlying = expectedDebtToBurn * liquidatorFeeBPS / 10_000;
        uint256 transmuterBefore = vault.balanceOf(address(transmuter));
        console.log("transmuterBefore", transmuterBefore);
        (uint256 assets, uint256 feeInYield, uint256 feeInUnderlying) = alchemist.liquidate(tokenIdFor0xBeef);
        uint256 liquidatorPostTokenBalance = IERC20(address(vault)).balanceOf(address(externalUser));
        uint256 liquidatorPostUnderlyingBalance = IERC20(vault.asset()).balanceOf(address(externalUser));
        (uint256 depositedCollateral, uint256 debt,) = alchemist.getCDP(tokenIdFor0xBeef);
        uint256 transmuterAfter = vault.balanceOf(address(transmuter));
        console.log("transmuterAfter", transmuterAfter);
        assertEq(transmuterBefore, transmuterAfter);
        vm.stopPrank();
        // ensure debt is reduced by the result of (collateral - y)/(debt - y) = minimum collateral ratio
        vm.assertApproxEqAbs(debt, prevDebt - expectedDebtToBurn, minimumDepositOrWithdrawalLoss);
        // ensure depositedCollateral is reduced by the result of (collateral - y)/(debt - y) = minimum collateral
        vm.assertApproxEqAbs(depositedCollateral, prevCollateral - expectedLiquidationAmountInYield, minimumDepositOrWithdrawalLoss);
        // ensure assets is equal to liquidation amount i.e. y in (collateral - y)/(debt - y) = minimum collateral ratio
        vm.assertApproxEqAbs(assets, expectedLiquidationAmountInYield, minimumDepositOrWithdrawalLoss);
        // ensure liquidator fee is correct (3% of liquidation amount)
        vm.assertApproxEqAbs(feeInYield, expectedBaseFeeInYield, 1e18);
        // liquidator gets correct amount of fee
        vm.assertApproxEqAbs(liquidatorPostTokenBalance, liquidatorPrevTokenBalance + feeInYield, 1e18);
        vm.assertEq(liquidatorPostUnderlyingBalance, liquidatorPrevUnderlyingBalance + feeInUnderlying);
        vm.assertEq(alchemistFeeVault.totalDeposits(), 10_000 ether - feeInUnderlying);
    }

    function testRepayWithDifferentPrice() external {
        uint256 depositAmount = 100e18;
        uint256 debtAmount = depositAmount / 2;
        uint256 initialFund = depositAmount * 2;
        address alice = makeAddr("alice");
        vm.startPrank(alice);
        // alice has 200 ETH of yield token
        deal(address(vault.asset()), alice, initialFund);
        TokenUtils.safeApprove(address(vault.asset()), address(vault), initialFund);
        uint256 shares = IVaultV2(vault).deposit(initialFund, alice);
        // alice deposits 100 ETH to Alchemix
        SafeERC20.safeApprove(address(vault), address(alchemist), depositAmount);
        alchemist.deposit(depositAmount, address(alice), 0);
        // alice mints 50 ETH of debt token
        uint256 tokenId = AlchemistNFTHelper.getFirstTokenId(alice, address(alchemistNFT));
        alchemist.mint(tokenId, debtAmount, alice);
        // forward block number so that alice can repay
        vm.roll(block.number + 1);
        // yield token price increased a little in the meantime
        uint256 initialVaultSupply = IERC20(address(mockStrategyYieldToken)).totalSupply();
        IMockYieldToken(mockStrategyYieldToken).updateMockTokenSupply(initialVaultSupply);
        uint256 modifiedVaultSupply = initialVaultSupply - (initialVaultSupply * 590 / 10_000);
        IMockYieldToken(mockStrategyYieldToken).updateMockTokenSupply(modifiedVaultSupply);
        // alice fully repays her debt
        TokenUtils.safeApprove(address(vault), address(alchemist), debtAmount);
        alchemist.repay(debtAmount, tokenId);
        // verify all debt are cleared
        (uint256 collateral, uint256 debt, uint256 earmarked) = alchemist.getCDP(tokenId);
        assertEq(debt, 0, "debt == 0");
        assertEq(earmarked, 0, "earmarked == 0");
        assertEq(collateral, depositAmount, "depositAmount == collateral");
        alchemist.withdraw(collateral, alice, tokenId);
        vm.stopPrank();
    }

    function test_Poc_claimRedemption_error() external {
        uint256 amount = 200_000e18; // 200,000 yvdai
        vm.startPrank(someWhale);
        IMockYieldToken(mockStrategyYieldToken).mint(whaleSupply, someWhale);
        vm.stopPrank();
        ////////////////////////////////////////////////
        // yetAnotherExternalUser deposits 200_000e18 //
        ////////////////////////////////////////////////
        vm.startPrank(yetAnotherExternalUser);
        SafeERC20.safeApprove(address(vault), address(alchemist), amount);
        alchemist.deposit(amount, yetAnotherExternalUser, 0);
        vm.stopPrank();
        ////////////////////////////////
        // 0xbeef deposits 200_000e18 //
        ////////////////////////////////
        vm.startPrank(address(0xbeef));
        SafeERC20.safeApprove(address(vault), address(alchemist), amount + 100e18);
        alchemist.deposit(amount, address(0xbeef), 0);
        // a single position nft would have been minted to 0xbeef
        uint256 tokenIdFor0xBeef = AlchemistNFTHelper.getFirstTokenId(address(0xbeef), address(alchemistNFT));
        uint256 mintAmount = alchemist.totalValue(tokenIdFor0xBeef) * FIXED_POINT_SCALAR / minimumCollateralization;
        ////////////////////////////
        // 0xbeef mints debtToken //
        ////////////////////////////
        alchemist.mint(tokenIdFor0xBeef, mintAmount, address(0xbeef));
        vm.stopPrank();
        (, uint256 debt,) = alchemist.getCDP(tokenIdFor0xBeef);
        // check
        assertEq(debt, mintAmount);
        assertEq(alchemist.totalDebt(), mintAmount);
        // Need to start a transmutator deposit, to start earmarking debt
        vm.startPrank(anotherExternalUser);
        SafeERC20.safeApprove(address(alToken), address(transmuterLogic), mintAmount);
        transmuterLogic.createRedemption(mintAmount);
        vm.stopPrank();
        vm.roll(block.number + (5_256_000));
        // modify yield token price via modifying underlying token supply
        uint256 initialVaultSupply = IERC20(address(mockStrategyYieldToken)).totalSupply();
        IMockYieldToken(mockStrategyYieldToken).updateMockTokenSupply(initialVaultSupply);
        // increasing yeild token suppy by 59 bps or 5.9% while keeping the unederlying supply unchanged
        uint256 modifiedVaultSupply = (initialVaultSupply * 590 / 10_000) + initialVaultSupply;
        IMockYieldToken(mockStrategyYieldToken).updateMockTokenSupply(modifiedVaultSupply);
        ////////////////////////////////
        // liquidate tokenIdFor0xBeef //
        ////////////////////////////////
        // let another user liquidate the previous user position
        vm.startPrank(externalUser);
        alchemist.liquidate(tokenIdFor0xBeef);
        vm.stopPrank();
        console.log("IERC20(alchemist.myt()).balanceOf(address(transmuterLogic)):", IERC20(alchemist.myt()).balanceOf(address(transmuterLogic)));
        ///////////////////////////////
        // claimRedemption() success //
        ///////////////////////////////
        vm.startPrank(anotherExternalUser);
        // [FAIL: panic: arithmetic underflow or overflow (0x11)]
        vm.expectRevert(abi.encodeWithSignature("Panic(uint256)", 0x11));
        transmuterLogic.claimRedemption(1);
        vm.stopPrank();
    }

    function testRedeemTwiceBetweenSync() external {
        vm.startPrank(address(0xbeef));
        SafeERC20.safeApprove(address(vault), address(alchemist), type(uint256).max);
        alchemist.deposit(100_000e18, address(0xbeef), 0);
        uint256 tokenIdFor0xBeef = AlchemistNFTHelper.getFirstTokenId(address(0xbeef), address(alchemistNFT));
        alchemist.mint(tokenIdFor0xBeef, 8500e18, address(0xbeef));
        alchemist.mint(tokenIdFor0xBeef, 1000e18, address(0xaaaa));
        alchemist.mint(tokenIdFor0xBeef, 500e18, address(0xbbbb));
        SafeERC20.safeApprove(address(alToken), address(transmuterLogic), type(uint256).max);
        transmuterLogic.createRedemption(3500e18);
        vm.stopPrank();

        vm.startPrank(address(0xaaaa));
        SafeERC20.safeApprove(address(alToken), address(transmuterLogic), type(uint256).max);
        transmuterLogic.createRedemption(1000e18);
        vm.stopPrank();

        vm.startPrank(address(0xbbbb));
        SafeERC20.safeApprove(address(alToken), address(transmuterLogic), type(uint256).max);
        transmuterLogic.createRedemption(500e18);
        vm.stopPrank();

        vm.startPrank(address(0xdad));
        SafeERC20.safeApprove(address(vault), address(alchemist), type(uint256).max);
        alchemist.deposit(100_000e18, address(0xdad), 0);
        uint256 tokenIdFor0xdad = AlchemistNFTHelper.getFirstTokenId(address(0xdad), address(alchemistNFT));
        alchemist.mint(tokenIdFor0xdad, 100e18, address(0xdad));
        vm.stopPrank();

        vm.roll(block.number + 5_256_000 * 2 / 5);

        alchemist.poke(tokenIdFor0xdad);
        alchemist.poke(tokenIdFor0xBeef);

        (uint256 collateral, uint256 debt, uint256 earmarked) = alchemist.getCDP(tokenIdFor0xdad);
        (uint256 collateralBeef, uint256 debtBeef, uint256 earmarkedBeef) = alchemist.getCDP(tokenIdFor0xBeef);

        // The first redemption
        vm.startPrank(address(0xaaaa));
        transmuterLogic.claimRedemption(2);
        vm.stopPrank();

        vm.roll(block.number + 5_256_000 / 10);

        // The second redemption
        vm.startPrank(address(0xbbbb));
        transmuterLogic.claimRedemption(3);
        vm.stopPrank();

        alchemist.poke(tokenIdFor0xdad);
        alchemist.poke(tokenIdFor0xBeef);

        (collateral, debt, earmarked) = alchemist.getCDP(tokenIdFor0xdad);
        (collateralBeef, debtBeef, earmarkedBeef) = alchemist.getCDP(tokenIdFor0xBeef);

        assertApproxEqAbs(earmarked + earmarkedBeef, alchemist.cumulativeEarmarked(), 2);
        assertApproxEqAbs(debt + debtBeef, alchemist.totalDebt(), 2);
    }

    function testRedeemTwiceBetweenSyncUnredeemedFirst() external {
        // This test fails because we do not have proper handling of redemptions that fully consume available earmark
        vm.startPrank(address(0xbeef));
        IERC20(fakeYieldToken).approve(address(alchemist), 100_000e18);
        alchemist.deposit(100_000e18, address(0xbeef), 0);
        uint256 tokenId = AlchemistNFTHelper.getFirstTokenId(address(0xbeef), address(alchemistNFT));
        alchemist.mint(tokenId, 10_000e18, address(0xbeef));
        vm.stopPrank();
        deal(address(alToken), address(0xdad), 10_000e18);
        vm.startPrank(address(0xdad));
        IERC20(alToken).approve(address(transmuterLogic), 4000e18);
        // Create redemption for 1_000 alUSD and claim
        transmuterLogic.createRedemption(100e18);
        transmuterLogic.createRedemption(1000e18);
        vm.roll(vm.getBlockNumber() + 5_256_000);
        transmuterLogic.claimRedemption(2);
        // Create redemption for 1_000 alUSD
        transmuterLogic.createRedemption(1000e18);
        vm.roll(vm.getBlockNumber() + 5_256_000 / 2);
        // Create another redemption for 1_000 alUSD after passing half period
        transmuterLogic.createRedemption(1000e18);
        vm.roll(vm.getBlockNumber() + 5_256_000 / 2);
        // Claim the second redemption
        transmuterLogic.claimRedemption(3);
        vm.stopPrank();
        (uint256 collateral, uint256 debt, uint256 earmarked) = alchemist.getCDP(tokenId);
        assertApproxEqAbs(debt, 10_000e18 - 2000e18, 1);
        assertApproxEqAbs(earmarked, 600e18, 1);
    }

    function testAudit_RedemptionWeight() external {
        vm.startPrank(address(0xbeef));
        IERC20(fakeYieldToken).approve(address(alchemist), 100_000e18);
        alchemist.deposit(100_000e18, address(0xbeef), 0);
        uint256 tokenId = AlchemistNFTHelper.getFirstTokenId(address(0xbeef), address(alchemistNFT));
        alchemist.mint(tokenId, 10_000e18, address(0xbeef));
        vm.stopPrank();
        deal(address(alToken), address(0xdad), 10_000e18);
        vm.startPrank(address(0xdad));
        IERC20(alToken).approve(address(transmuterLogic), 3000e18);
        // Create redemption for 1_000 alUSD and claim
        transmuterLogic.createRedemption(1000e18);
        vm.roll(vm.getBlockNumber() + 5_256_000);
        transmuterLogic.claimRedemption(1);
        // Create redemption for 1_000 alUSD
        transmuterLogic.createRedemption(1000e18);
        vm.roll(vm.getBlockNumber() + 5_256_000 / 2);
        // Create another redemption for 1_000 alUSD after passing half period
        transmuterLogic.createRedemption(1000e18);
        vm.roll(vm.getBlockNumber() + 5_256_000 / 2);
        // Claim the second redemption
        transmuterLogic.claimRedemption(2);
        vm.stopPrank();
        (uint256 collateral, uint256 debt, uint256 earmarked) = alchemist.getCDP(tokenId);
        assertApproxEqAbs(debt, 10_000e18 - 2000e18, 1);
        assertApproxEqAbs(earmarked, 500e18, 1);
    }
}<|MERGE_RESOLUTION|>--- conflicted
+++ resolved
@@ -216,13 +216,8 @@
         AlchemistInitializationParams memory params = AlchemistInitializationParams({
             admin: alOwner,
             debtToken: address(alToken),
-<<<<<<< HEAD
-            underlyingToken: address(fakeUnderlyingToken),
-            yieldToken: address(fakeYieldToken),
-=======
             underlyingToken: address(vault.asset()),
             blocksPerYear: 2_600_000,
->>>>>>> ce80250f
             depositCap: type(uint256).max,
             minimumCollateralization: minimumCollateralization,
             collateralizationLowerBound: 1_052_631_578_950_000_000, // 1.05 collateralization
