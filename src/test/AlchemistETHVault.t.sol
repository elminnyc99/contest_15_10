// SPDX-License-Identifier: GPL-3.0-or-later
pragma solidity 0.8.26;

import {IERC20} from "../../lib/openzeppelin-contracts/contracts/token/ERC20/IERC20.sol";
import {IERC721} from "@openzeppelin/contracts/token/ERC721/IERC721.sol";

import {TransparentUpgradeableProxy} from "../../lib/openzeppelin-contracts/contracts/proxy/transparent/TransparentUpgradeableProxy.sol";
import {SafeCast} from "../libraries/SafeCast.sol";
import {Test} from "../../lib/forge-std/src/Test.sol";
import {SafeERC20} from "../libraries/SafeERC20.sol";
import {console} from "../../lib/forge-std/src/console.sol";
import {AlchemistV3} from "../AlchemistV3.sol";
import {AlchemicTokenV3} from "../test/mocks/AlchemicTokenV3.sol";
import {Transmuter} from "../Transmuter.sol";
import {AlchemistV3Position} from "../AlchemistV3Position.sol";

import {Whitelist} from "../utils/Whitelist.sol";
import {TestERC20} from "./mocks/TestERC20.sol";
import {TestYieldToken} from "./mocks/TestYieldToken.sol";
import {TokenAdapterMock} from "./mocks/TokenAdapterMock.sol";
import {IAlchemistV3, IAlchemistV3Errors, AlchemistInitializationParams} from "../interfaces/IAlchemistV3.sol";
import {ITransmuter} from "../interfaces/ITransmuter.sol";
import {ITestYieldToken} from "../interfaces/test/ITestYieldToken.sol";
import {InsufficientAllowance} from "../base/Errors.sol";
import {Unauthorized, IllegalArgument, IllegalState, MissingInputData} from "../base/Errors.sol";
import {AlchemistNFTHelper} from "./libraries/AlchemistNFTHelper.sol";
import {IAlchemistV3Position} from "../interfaces/IAlchemistV3Position.sol";
import {AlchemistETHVault} from "../AlchemistETHVault.sol";
import {ERC20} from "@openzeppelin/contracts/token/ERC20/ERC20.sol";
import {IWETH} from "../interfaces/IWETH.sol";

import {VmSafe} from "../../lib/forge-std/src/Vm.sol";
import {TokenUtils} from "../libraries/TokenUtils.sol";
import {AbstractFeeVault} from "../adapters/AbstractFeeVault.sol";

contract AlchemistETHVaultTest is Test {
    AlchemistETHVault public ethVault;
    address public owner = address(1);
    address public alchemist = address(2);
    address public user = address(3);
    address public otherUser = address(4);
    address public weth = address(0xC02aaA39b223FE8D0A0e5C4F27eAD9083C756Cc2); // mainnent weth example

    uint256 public constant AMOUNT = 100 * 10 ** 18;

    function setUp() external {
        // Deploy vault
        vm.prank(owner);
        ethVault = new AlchemistETHVault(address(weth), alchemist, owner);
    }

    // === CONSTRUCTOR TESTS ===
    function testConstructor() public view {
        assertEq(ethVault.token(), weth);
        assertEq(ethVault.authorized(address(alchemist)), true);
    }

    function testConstructorZeroAddressReverts() public {
<<<<<<< HEAD
        vm.expectRevert();
        new AlchemistETHVault(address(0), address(alchemist), alOwner);
=======
        vm.expectRevert(AbstractFeeVault.ZeroAddress.selector);
        new AlchemistETHVault(address(0), address(alchemist), owner);
>>>>>>> d95f355a
    }

    function testDeposit() public {
        uint256 amount = 1 ether;
        uint256 startingAmount = 10 ether;
        // Give some ETH to the external user
        vm.deal(user, startingAmount);
        uint256 initialBalance = address(user).balance;
        vm.startPrank(user);

        // Deposit ETH
        ethVault.deposit{value: amount}();

        // Verify the user's ETH balance decreased
        assertEq(address(user).balance, initialBalance - amount);
        assertEq(ethVault.totalDeposits(), amount);
        vm.stopPrank();
    }

    function testSendETHRawCall() public {
        uint256 amount = 1 ether;
        uint256 startingAmount = 10 ether;
        // Give some ETH to the external user
        vm.deal(user, startingAmount);
        uint256 initialBalance = address(user).balance;
        vm.startPrank(user);

        // Deposit ETH to ethVault instead of back to self
        (bool success,) = address(ethVault).call{value: amount}("");
        assertTrue(success, "ETH transfer failed");

        vm.stopPrank();

        // Verify the user's ETH balance decreased
<<<<<<< HEAD
        assertEq(address(externalUser).balance, initialBalance - amount);
        assertEq(address(ethVault).balance, amount);
=======
        assertEq(address(user).balance, initialBalance - amount);
        // Verify the vault received the ETH
        assertEq(ethVault.totalDeposits(), amount);

        vm.stopPrank();
>>>>>>> d95f355a
    }

    function testWithdrawETH() public {
        uint256 amount = 2 ether;
        uint256 initialBalance = address(user).balance;

        vm.startPrank(otherUser);

        // Give some ETH to the external user
        vm.deal(otherUser, 10 ether);
        // Deposit ETH
        (bool success,) = address(ethVault).call{value: amount}("");
        assertTrue(success, "ETH transfer failed");

        vm.stopPrank();

        // Set up the vault with some ETH
        vm.deal(address(ethVault), amount);

        // Verify the user's ETH balance decreased
        assertEq(ethVault.totalDeposits(), amount);

        vm.startPrank(address(alchemist));

        // Withdraw ETH
        ethVault.withdraw(user, amount / 2);

        // Verify the user's ETH balance increased
        assertEq(address(user).balance, initialBalance + amount / 2);

        vm.stopPrank();
    }

    function testWithdrawETHRevertsUnauthorized() public {
        uint256 withdrawAmount = 1 ether;
        // Set up the vault with some ETH
        vm.deal(address(ethVault), withdrawAmount);

        vm.startPrank(user);

        vm.expectRevert();
        // Withdraw ETH
        ethVault.withdraw(user, withdrawAmount);

        vm.stopPrank();
    }

    function testOnlyOwnerFunctions() public {
        // Test setting a new alchemist address
        address newAlchemist = address(0x123);

        // Non-owner tries to call an owner-only function
        vm.startPrank(user);
        vm.expectRevert();
        ethVault.setAuthorization(newAlchemist, true);
        vm.stopPrank();

        // Owner calls the same function
        vm.startPrank(owner);
        ethVault.setAuthorization(newAlchemist, true);
        assertEq(ethVault.authorized(newAlchemist), true);
        vm.stopPrank();
    }

    function testDepositETHWithZeroAmountReverts() public {
        vm.startPrank(user);
        vm.expectRevert();
        ethVault.depositWETH(0);
        vm.stopPrank();
    }

    function testETHReceivedViaCallback() public {
        uint256 amount = 1 ether;

        // Give ETH to the test contract
        vm.deal(address(this), amount);

        // Mock a callback from the alchemist (e.g., after withdrawing WETH)
        // First, ensure the vault has no ETH
        assertEq(ethVault.totalDeposits(), 0);

        // Send ETH to the vault as if it's a callback
        (bool success,) = address(ethVault).call{value: amount}("");
        assertTrue(success, "ETH transfer failed");

        // Verify the vault received the ETH
        assertEq(ethVault.totalDeposits(), amount);
    }

    function testDepositWETH() public {
        uint256 amount = 1 ether;
        uint256 startingAmount = 10 ether;
        // Give some ETH to the external user
        vm.deal(user, startingAmount);
        uint256 initialBalance = address(user).balance;

        vm.startPrank(user);
        IWETH(weth).deposit{value: amount}();
        IERC20(weth).approve(address(ethVault), amount);

        // Expect the correct event with the right parameters
        vm.expectEmit(true, true, true, true);
        emit AbstractFeeVault.Deposited(user, amount);

        // Start recording logs to count events
        vm.recordLogs();

        // Make the deposit
        ethVault.depositWETH(amount);

        // Get logs and count Deposited events
        VmSafe.Log[] memory logs = vm.getRecordedLogs();
        bytes32 depositedEventSignature = keccak256("Deposited(address,uint256)");

        uint256 eventCount = 0;
        for (uint256 i = 0; i < logs.length; i++) {
            if (logs[i].topics[0] == depositedEventSignature) {
                eventCount++;
            }
        }

        assertEq(address(user).balance, initialBalance - amount);
        assertEq(ethVault.totalDeposits(), amount);

        // Verify only one event was emitted
        assertEq(eventCount, 1, "Deposited event should be emitted exactly once");

        vm.stopPrank();
    }
}<|MERGE_RESOLUTION|>--- conflicted
+++ resolved
@@ -56,13 +56,8 @@
     }
 
     function testConstructorZeroAddressReverts() public {
-<<<<<<< HEAD
-        vm.expectRevert();
-        new AlchemistETHVault(address(0), address(alchemist), alOwner);
-=======
         vm.expectRevert(AbstractFeeVault.ZeroAddress.selector);
         new AlchemistETHVault(address(0), address(alchemist), owner);
->>>>>>> d95f355a
     }
 
     function testDeposit() public {
@@ -97,16 +92,11 @@
         vm.stopPrank();
 
         // Verify the user's ETH balance decreased
-<<<<<<< HEAD
-        assertEq(address(externalUser).balance, initialBalance - amount);
-        assertEq(address(ethVault).balance, amount);
-=======
         assertEq(address(user).balance, initialBalance - amount);
         // Verify the vault received the ETH
         assertEq(ethVault.totalDeposits(), amount);
 
         vm.stopPrank();
->>>>>>> d95f355a
     }
 
     function testWithdrawETH() public {
