--- conflicted
+++ resolved
@@ -616,11 +616,7 @@
         transmuterLogic.claimRedemption(2);
         vm.stopPrank();
         (uint256 collateral, uint256 debt, uint256 earmarked) = alchemist.getCDP(tokenId);
-<<<<<<< HEAD
-        assertApproxEqAbs(debt, 10_000e18 - 2500e18, 1e15); // The debt includes amount that is not claimed yet
-=======
-        assertApproxEqAbs(debt, 10_000e18 - 2_000e18, 1);
->>>>>>> 82ad4398
+        assertApproxEqAbs(debt, 10_000e18 - 2000e18, 1);
         assertEq(earmarked, 0);
     }
 }